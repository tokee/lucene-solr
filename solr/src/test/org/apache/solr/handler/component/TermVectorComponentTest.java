--- conflicted
+++ resolved
@@ -46,131 +46,77 @@
   public static void beforeClass() throws Exception {
     initCore("solrconfig.xml","schema.xml");
 
-<<<<<<< HEAD
-    assertNull(h.validateUpdate(adoc("id", "0",
-=======
     assertU(adoc("id", "0",
->>>>>>> 2ede77ba
             "test_posofftv", "This is a title and another title",
             "test_basictv", "This is a title and another title",
             "test_notv", "This is a title and another title",
             "test_postv", "This is a title and another title",
             "test_offtv", "This is a title and another title"
-<<<<<<< HEAD
-    )));
-    assertNull(h.validateUpdate(adoc("id", "1",
-=======
     ));
     assertU(adoc("id", "1",
->>>>>>> 2ede77ba
             "test_posofftv", "The quick reb fox jumped over the lazy brown dogs.",
             "test_basictv", "The quick reb fox jumped over the lazy brown dogs.",
             "test_notv", "The quick reb fox jumped over the lazy brown dogs.",
             "test_postv", "The quick reb fox jumped over the lazy brown dogs.",
             "test_offtv", "The quick reb fox jumped over the lazy brown dogs."
-<<<<<<< HEAD
-    )));
-    assertNull(h.validateUpdate(adoc("id", "2",
-=======
     ));
     assertU(adoc("id", "2",
->>>>>>> 2ede77ba
             "test_posofftv", "This is a document",
             "test_basictv", "This is a document",
             "test_notv", "This is a document",
             "test_postv", "This is a document",
             "test_offtv", "This is a document"
-<<<<<<< HEAD
-    )));
-    assertNull(h.validateUpdate(adoc("id", "3",
-=======
     ));
     assertU(adoc("id", "3",
->>>>>>> 2ede77ba
             "test_posofftv", "another document",
             "test_basictv", "another document",
             "test_notv", "another document",
             "test_postv", "another document",
             "test_offtv", "another document"
-<<<<<<< HEAD
-    )));
-    //bunch of docs that are variants on blue
-    assertNull(h.validateUpdate(adoc("id", "4",
-=======
     ));
     //bunch of docs that are variants on blue
     assertU(adoc("id", "4",
->>>>>>> 2ede77ba
             "test_posofftv", "blue",
             "test_basictv", "blue",
             "test_notv", "blue",
             "test_postv", "blue",
             "test_offtv", "blue"
-<<<<<<< HEAD
-    )));
-    assertNull(h.validateUpdate(adoc("id", "5",
-=======
     ));
     assertU(adoc("id", "5",
->>>>>>> 2ede77ba
             "test_posofftv", "blud",
             "test_basictv", "blud",
             "test_notv", "blud",
             "test_postv", "blud",
             "test_offtv", "blud"
-<<<<<<< HEAD
-    )));
-    assertNull(h.validateUpdate(adoc("id", "6",
-=======
     ));
     assertU(adoc("id", "6",
->>>>>>> 2ede77ba
             "test_posofftv", "boue",
             "test_basictv", "boue",
             "test_notv", "boue",
             "test_postv", "boue",
             "test_offtv", "boue"
-<<<<<<< HEAD
-    )));
-    assertNull(h.validateUpdate(adoc("id", "7",
-=======
     ));
     assertU(adoc("id", "7",
->>>>>>> 2ede77ba
             "test_posofftv", "glue",
             "test_basictv", "glue",
             "test_notv", "glue",
             "test_postv", "glue",
             "test_offtv", "glue"
-<<<<<<< HEAD
-    )));
-    assertNull(h.validateUpdate(adoc("id", "8",
-=======
     ));
     assertU(adoc("id", "8",
->>>>>>> 2ede77ba
             "test_posofftv", "blee",
             "test_basictv", "blee",
             "test_notv", "blee",
             "test_postv", "blee",
             "test_offtv", "blee"
-<<<<<<< HEAD
-    )));
-    assertNull(h.validateUpdate(adoc("id", "9",
-=======
     ));
     assertU(adoc("id", "9",
->>>>>>> 2ede77ba
             "test_posofftv", "blah",
             "test_basictv", "blah",
             "test_notv", "blah",
             "test_postv", "blah",
             "test_offtv", "blah"
-<<<<<<< HEAD
-    )));
-=======
-    ));
->>>>>>> 2ede77ba
+    ));
 
     assertNull(h.validateUpdate(commit()));
   }
@@ -179,43 +125,6 @@
 
   @Test
   public void testBasics() throws Exception {
-<<<<<<< HEAD
-    SolrCore core = h.getCore();
-    SearchComponent tvComp = core.getSearchComponent("tvComponent");
-    assertTrue("tvComp is null and it shouldn't be", tvComp != null);
-    ModifiableSolrParams params = new ModifiableSolrParams();
-    params.add(CommonParams.Q, "id:0");
-    params.add(CommonParams.QT, "tvrh");
-    params.add(TermVectorParams.TF, "true");
-    params.add(TermVectorComponent.COMPONENT_NAME, "true");
-    SolrRequestHandler handler = core.getRequestHandler("tvrh");
-    SolrQueryResponse rsp;
-    rsp = new SolrQueryResponse();
-    rsp.add("responseHeader", new SimpleOrderedMap());
-    handler.handleRequest(new LocalSolrQueryRequest(core, params), rsp);
-    NamedList values = rsp.getValues();
-    NamedList termVectors = (NamedList) values.get(TermVectorComponent.TERM_VECTORS);
-    assertTrue("termVectors is null and it shouldn't be", termVectors != null);
-    if (VERBOSE) System.out.println("TVs:" + termVectors);
-    NamedList doc = (NamedList) termVectors.getVal(0);
-    assertTrue("doc is null and it shouldn't be", doc != null);
-    assertEquals(doc.size(), 5);
-    NamedList field = (NamedList) doc.get("test_posofftv");
-    assertTrue("field is null and it shouldn't be", field != null);
-    assertTrue(field.size() + " does not equal: " + 2, field.size() == 2);
-    NamedList titl = (NamedList) field.get("titl");
-    assertTrue("titl is null and it shouldn't be", titl != null);
-    assertTrue(titl.get("tf") + " does not equal: " + 2, ((Integer) titl.get("tf")) == 2);
-    //there should not be any positions or offsets
-    NamedList positions = (NamedList) titl.get("positions");
-    assertTrue("positions is not null and it should be", positions == null);
-    NamedList offsets = (NamedList) titl.get("offsets");
-    assertTrue("offsets is not null and it should be", offsets == null);
-    String uniqueKeyFieldName = (String) termVectors.getVal(1);
-    assertTrue("uniqueKeyFieldName is null and it shouldn't be", uniqueKeyFieldName != null);
-    assertTrue(uniqueKeyFieldName + " is not equal to " + "id", uniqueKeyFieldName.equals("id") == true);
-
-=======
     assertJQ(req("json.nl","map", "qt",tv, "q", "id:0", TermVectorComponent.COMPONENT_NAME, "true", TermVectorParams.TF, "true")
        ,"/termVectors=={'doc-0':{'uniqueKey':'0'," +
             " 'test_basictv':{'anoth':{'tf':1},'titl':{'tf':2}}," +
@@ -224,169 +133,18 @@
             " 'test_postv':{'anoth':{'tf':1},'titl':{'tf':2}}}," +
             " 'uniqueKeyFieldName':'id'}"
     );
->>>>>>> 2ede77ba
   }
 
   @Test
   public void testOptions() throws Exception {
-<<<<<<< HEAD
-    SolrCore core = h.getCore();
-    SearchComponent tvComp = core.getSearchComponent("tvComponent");
-    assertTrue("tvComp is null and it shouldn't be", tvComp != null);
-    ModifiableSolrParams params = new ModifiableSolrParams();
-    params.add(CommonParams.Q, "id:0");
-    params.add(CommonParams.QT, "tvrh");
-    params.add(TermVectorParams.TF, "true");
-    params.add(TermVectorParams.DF, "true");
-    params.add(TermVectorParams.OFFSETS, "true");
-    params.add(TermVectorParams.POSITIONS, "true");
-    params.add(TermVectorParams.TF_IDF, "true");
-    params.add(TermVectorComponent.COMPONENT_NAME, "true");
-
-    SolrRequestHandler handler = core.getRequestHandler("tvrh");
-    SolrQueryResponse rsp;
-    rsp = new SolrQueryResponse();
-    rsp.add("responseHeader", new SimpleOrderedMap());
-    handler.handleRequest(new LocalSolrQueryRequest(core, params), rsp);
-    NamedList values = rsp.getValues();
-    NamedList termVectors = (NamedList) values.get(TermVectorComponent.TERM_VECTORS);
-    assertTrue("termVectors is null and it shouldn't be", termVectors != null);
-    // System.out.println("TVs: " + termVectors);
-    NamedList doc = (NamedList) termVectors.getVal(0);
-    assertTrue("doc is null and it shouldn't be", doc != null);
-    assertEquals(doc.size(), 5);
-    NamedList offtv = (NamedList) doc.get("test_posofftv");
-    assertTrue("offtv is null and it shouldn't be", offtv != null);
-    assertTrue("offtv Size: " + offtv.size() + " is not: " + 2, offtv.size() == 2);
-    NamedList another = (NamedList) offtv.get("anoth");
-    NamedList offsets = (NamedList) another.get("offsets");
-    assertTrue("offsets is null and it shouldn't be", offsets != null);
-    assertTrue("offsets Size: " + offsets.size() + " is not greater than: " + 0, offsets.size() > 0);
-    NamedList pos = (NamedList) another.get("positions");
-    assertTrue("pos is null and it shouldn't be", pos != null);
-    assertTrue("pos Size: " + pos.size() + " is not greater than: " + 0, pos.size() > 0);
-    Integer df = (Integer) another.get("df");
-    assertTrue("df is null and it shouldn't be", df != null);
-    assertTrue(df + " does not equal: " + 2, df == 2);
-    Double tfIdf = (Double) another.get("tf-idf");
-    assertTrue("tfIdf is null and it shouldn't be", tfIdf != null);
-    assertTrue(tfIdf + " does not equal: " + 0.5, tfIdf == 0.5);
-=======
     assertJQ(req("json.nl","map", "qt",tv, "q", "id:0", TermVectorComponent.COMPONENT_NAME, "true"
        , TermVectorParams.TF, "true", TermVectorParams.DF, "true", TermVectorParams.OFFSETS, "true", TermVectorParams.POSITIONS, "true", TermVectorParams.TF_IDF, "true")
        ,"/termVectors/doc-0/test_posofftv/anoth=={'tf':1, 'offsets':{'start':20, 'end':27}, 'positions':{'position':1}, 'df':2, 'tf-idf':0.5}"
     );    
->>>>>>> 2ede77ba
-  }
-
-  /*
-<field name="test_basictv" type="text" termVectors="true"/>
-   <field name="test_notv" type="text" termVectors="false"/>
-   <field name="test_postv" type="text" termVectors="true" termPositions="true"/>
-   <field name="test_offtv" type="text" termVectors="true" termOffsets="true"/>
-   <field name="test_posofftv" type="text" termVectors="true"
-     termPositions="true" termOffsets="true"/>
-   */
+  }
+
   @Test
   public void testPerField() throws Exception {
-<<<<<<< HEAD
-    SolrCore core = h.getCore();
-    SearchComponent tvComp = core.getSearchComponent("tvComponent");
-    assertTrue("tvComp is null and it shouldn't be", tvComp != null);
-    ModifiableSolrParams params = new ModifiableSolrParams();
-    params.add(CommonParams.Q, "id:0");
-    params.add(CommonParams.QT, "tvrh");
-    params.add(TermVectorParams.FIELDS, "test_basictv,test_notv,test_postv,test_offtv,test_posofftv");
-    params.add(TermVectorParams.TF, "true");
-    params.add(TermVectorParams.DF, "true");
-    params.add(TermVectorParams.OFFSETS, "true");
-    params.add(TermVectorParams.POSITIONS, "true");
-    params.add(TermVectorParams.TF_IDF, "true");
-    params.add(TermVectorComponent.COMPONENT_NAME, "true");
-    //per field
-    params.add("f.test_posofftv." + TermVectorParams.POSITIONS, "false");
-    params.add("f.test_offtv." + TermVectorParams.OFFSETS, "false");
-    params.add("f.test_basictv." + TermVectorParams.DF, "false");
-    params.add("f.test_basictv." + TermVectorParams.TF, "false");
-    params.add("f.test_basictv." + TermVectorParams.TF_IDF, "false");
-    SolrRequestHandler handler = core.getRequestHandler("tvrh");
-    SolrQueryResponse rsp;
-    rsp = new SolrQueryResponse();
-    rsp.add("responseHeader", new SimpleOrderedMap());
-    handler.handleRequest(new LocalSolrQueryRequest(core, params), rsp);
-    NamedList values = rsp.getValues();
-    NamedList termVectors = (NamedList) values.get(TermVectorComponent.TERM_VECTORS);
-    assertTrue("termVectors is null and it shouldn't be", termVectors != null);
-    if (VERBOSE) System.out.println("TVs: " + termVectors);
-    NamedList doc = (NamedList) termVectors.get("doc-0");
-    assertTrue("doc is null and it shouldn't be", doc != null);
-    assertEquals(doc.size(), 5);
-    NamedList vec;
-    NamedList another;
-    NamedList offsets;
-    NamedList pos;
-    Integer df;
-    Double val;
-    vec = (NamedList) doc.get("test_posofftv");
-    assertNotNull(vec);
-    assertEquals(vec.size(), 2);
-    another = (NamedList) vec.get("anoth");
-    offsets = (NamedList) another.get("offsets");
-    assertNotNull(offsets);
-    assertTrue(offsets.size() > 0);
-    pos = (NamedList) another.get("positions");
-    //positions should be null, since we turned them off
-    assertNull(pos);
-    df = (Integer) another.get("df");
-    assertNotNull(df);
-    assertTrue(df == 2);
-    val = (Double) another.get("tf-idf");
-    assertTrue("tfIdf is null and it shouldn't be", val != null);
-    assertTrue(val + " does not equal: " + 0.5, val == 0.5);
-    //Try out the other fields, too
-    vec = (NamedList) doc.get("test_offtv");
-    assertNotNull(vec);
-    assertEquals(vec.size(), 2);
-    another = (NamedList) vec.get("anoth");
-    offsets = (NamedList) another.get("offsets");
-    assertNull(offsets);
-    pos = (NamedList) another.get("positions");
-    //positions should be null, since we turned them off
-    assertNull(vec.toString(), pos);
-    df = (Integer) another.get("df");
-    assertNotNull(df);
-    assertTrue(df == 2);
-    val = (Double) another.get("tf-idf");
-    assertTrue("tfIdf is null and it shouldn't be", val != null);
-    assertTrue(val + " does not equal: " + 0.5, val == 0.5);
-    vec = (NamedList) doc.get("test_basictv");
-    assertNotNull(vec);
-    assertEquals(vec.size(), 2);
-    another = (NamedList) vec.get("anoth");
-    offsets = (NamedList) another.get("offsets");
-    assertNull(offsets);
-    pos = (NamedList) another.get("positions");
-    assertNull(pos);
-    df = (Integer) another.get("df");
-    assertNull(df);
-    val = (Double) another.get("tf-idf");
-    assertNull(val);
-    val = (Double) another.get("tf");
-    assertNull(val);
-    //Now validate we have error messages
-    NamedList warnings = (NamedList) termVectors.get("warnings");
-    assertNotNull(warnings);
-    List<String> theList;
-    theList = (List<String>) warnings.get("noTermVectors");
-    assertNotNull(theList);
-    assertEquals(theList.size(), 1);
-    theList = (List<String>) warnings.get("noPositions");
-    assertNotNull(theList);
-    assertEquals(theList.size(), 2);
-    theList = (List<String>) warnings.get("noOffsets");
-    assertNotNull(theList);
-    assertEquals(theList.size(), 2);
-=======
     assertJQ(req("json.nl","map", "qt",tv, "q", "id:0", TermVectorComponent.COMPONENT_NAME, "true"
         ,TermVectorParams.TF, "true", TermVectorParams.DF, "true", TermVectorParams.OFFSETS, "true", TermVectorParams.POSITIONS, "true", TermVectorParams.TF_IDF, "true"
         ,TermVectorParams.FIELDS, "test_basictv,test_notv,test_postv,test_offtv,test_posofftv"
@@ -401,38 +159,11 @@
     ,"/termVectors/doc-0/test_offtv/anoth=={'tf':1, 'df':2, 'tf-idf':0.5}"
     ,"/termVectors/warnings=={ 'noTermVectors':['test_notv'], 'noPositions':['test_basictv', 'test_offtv'], 'noOffsets':['test_basictv', 'test_postv']}"
     );
->>>>>>> 2ede77ba
   }
 
 
   // TODO: this test is really fragile since it pokes around in solr's guts and makes many assumptions.
   // it should be rewritten to use the real distributed interface
-  @Test
-  public void testNoFields() throws Exception {
-    ignoreException("undefined field: foo");
-    SolrCore core = h.getCore();
-    SearchComponent tvComp = core.getSearchComponent("tvComponent");
-    assertTrue("tvComp is null and it shouldn't be", tvComp != null);
-    ModifiableSolrParams params = new ModifiableSolrParams();
-    params.add(CommonParams.Q, "id:0");
-    params.add(CommonParams.QT, "tvrh");
-    params.add(TermVectorParams.TF, "true");
-    //Pass in a field that doesn't exist on the doc, thus, no vectors should be returned
-    params.add(TermVectorParams.FIELDS, "foo");
-    params.add(TermVectorComponent.COMPONENT_NAME, "true");
-    SolrRequestHandler handler = core.getRequestHandler("tvrh");
-    SolrQueryResponse rsp;
-    rsp = new SolrQueryResponse();
-    rsp.add("responseHeader", new SimpleOrderedMap());
-    handler.handleRequest(new LocalSolrQueryRequest(core, params), rsp);
-    Exception exception = rsp.getException();
-    assertNotNull(exception);
-    resetExceptionIgnores();
-  }
-
-
-
-
   @Test
   public void testDistributed() throws Exception {
     SolrCore core = h.getCore();
