package org.apache.lucene.search;

/**
 * Licensed to the Apache Software Foundation (ASF) under one or more
 * contributor license agreements.  See the NOTICE file distributed with
 * this work for additional information regarding copyright ownership.
 * The ASF licenses this file to You under the Apache License, Version 2.0
 * (the "License"); you may not use this file except in compliance with
 * the License.  You may obtain a copy of the License at
 *
 *     http://www.apache.org/licenses/LICENSE-2.0
 *
 * Unless required by applicable law or agreed to in writing, software
 * distributed under the License is distributed on an "AS IS" BASIS,
 * WITHOUT WARRANTIES OR CONDITIONS OF ANY KIND, either express or implied.
 * See the License for the specific language governing permissions and
 * limitations under the License.
 */

import java.util.List;
import java.util.Arrays;
import java.io.IOException;

import org.apache.lucene.analysis.MockAnalyzer;
import org.apache.lucene.document.Document;
import org.apache.lucene.document.Field;
import org.apache.lucene.index.IndexReader;
<<<<<<< HEAD
=======
import org.apache.lucene.index.MultiReader;
>>>>>>> 2ede77ba
import org.apache.lucene.index.RandomIndexWriter;
import org.apache.lucene.index.Term;
import org.apache.lucene.queryParser.QueryParser;
import org.apache.lucene.store.Directory;
import org.apache.lucene.util.LuceneTestCase;

/**
 * Tests {@link FuzzyQuery}.
 *
 */
public class TestFuzzyQuery extends LuceneTestCase {

  public void testFuzziness() throws Exception {
<<<<<<< HEAD
    RAMDirectory directory = new RAMDirectory();
    RandomIndexWriter writer = new RandomIndexWriter(newRandom(), directory);
=======
    Directory directory = newDirectory();
    RandomIndexWriter writer = new RandomIndexWriter(random, directory);
>>>>>>> 2ede77ba
    addDoc("aaaaa", writer);
    addDoc("aaaab", writer);
    addDoc("aaabb", writer);
    addDoc("aabbb", writer);
    addDoc("abbbb", writer);
    addDoc("bbbbb", writer);
    addDoc("ddddd", writer);

    IndexReader reader = writer.getReader();
    IndexSearcher searcher = new IndexSearcher(reader);
    writer.close();

    FuzzyQuery query = new FuzzyQuery(new Term("field", "aaaaa"), FuzzyQuery.defaultMinSimilarity, 0);   
    ScoreDoc[] hits = searcher.search(query, null, 1000).scoreDocs;
    assertEquals(3, hits.length);
    
    // same with prefix
    query = new FuzzyQuery(new Term("field", "aaaaa"), FuzzyQuery.defaultMinSimilarity, 1);   
    hits = searcher.search(query, null, 1000).scoreDocs;
    assertEquals(3, hits.length);
    query = new FuzzyQuery(new Term("field", "aaaaa"), FuzzyQuery.defaultMinSimilarity, 2);   
    hits = searcher.search(query, null, 1000).scoreDocs;
    assertEquals(3, hits.length);
    query = new FuzzyQuery(new Term("field", "aaaaa"), FuzzyQuery.defaultMinSimilarity, 3);   
    hits = searcher.search(query, null, 1000).scoreDocs;
    assertEquals(3, hits.length);
    query = new FuzzyQuery(new Term("field", "aaaaa"), FuzzyQuery.defaultMinSimilarity, 4);   
    hits = searcher.search(query, null, 1000).scoreDocs;
    assertEquals(2, hits.length);
    query = new FuzzyQuery(new Term("field", "aaaaa"), FuzzyQuery.defaultMinSimilarity, 5);   
    hits = searcher.search(query, null, 1000).scoreDocs;
    assertEquals(1, hits.length);
    query = new FuzzyQuery(new Term("field", "aaaaa"), FuzzyQuery.defaultMinSimilarity, 6);   
    hits = searcher.search(query, null, 1000).scoreDocs;
    assertEquals(1, hits.length);
    
    // test scoring
    query = new FuzzyQuery(new Term("field", "bbbbb"), FuzzyQuery.defaultMinSimilarity, 0);   
    hits = searcher.search(query, null, 1000).scoreDocs;
    assertEquals("3 documents should match", 3, hits.length);
    List<String> order = Arrays.asList("bbbbb","abbbb","aabbb");
    for (int i = 0; i < hits.length; i++) {
      final String term = searcher.doc(hits[i].doc).get("field");
      //System.out.println(hits[i].score);
      assertEquals(order.get(i), term);
    }

    // test pq size by supplying maxExpansions=2
    // This query would normally return 3 documents, because 3 terms match (see above):
    query = new FuzzyQuery(new Term("field", "bbbbb"), FuzzyQuery.defaultMinSimilarity, 0, 2); 
    hits = searcher.search(query, null, 1000).scoreDocs;
    assertEquals("only 2 documents should match", 2, hits.length);
    order = Arrays.asList("bbbbb","abbbb");
    for (int i = 0; i < hits.length; i++) {
      final String term = searcher.doc(hits[i].doc).get("field");
      //System.out.println(hits[i].score);
      assertEquals(order.get(i), term);
    }

    // not similar enough:
    query = new FuzzyQuery(new Term("field", "xxxxx"), FuzzyQuery.defaultMinSimilarity, 0);  	
    hits = searcher.search(query, null, 1000).scoreDocs;
    assertEquals(0, hits.length);
    query = new FuzzyQuery(new Term("field", "aaccc"), FuzzyQuery.defaultMinSimilarity, 0);   // edit distance to "aaaaa" = 3
    hits = searcher.search(query, null, 1000).scoreDocs;
    assertEquals(0, hits.length);

    // query identical to a word in the index:
    query = new FuzzyQuery(new Term("field", "aaaaa"), FuzzyQuery.defaultMinSimilarity, 0);   
    hits = searcher.search(query, null, 1000).scoreDocs;
    assertEquals(3, hits.length);
    assertEquals(searcher.doc(hits[0].doc).get("field"), ("aaaaa"));
    // default allows for up to two edits:
    assertEquals(searcher.doc(hits[1].doc).get("field"), ("aaaab"));
    assertEquals(searcher.doc(hits[2].doc).get("field"), ("aaabb"));

    // query similar to a word in the index:
    query = new FuzzyQuery(new Term("field", "aaaac"), FuzzyQuery.defaultMinSimilarity, 0);   
    hits = searcher.search(query, null, 1000).scoreDocs;
    assertEquals(3, hits.length);
    assertEquals(searcher.doc(hits[0].doc).get("field"), ("aaaaa"));
    assertEquals(searcher.doc(hits[1].doc).get("field"), ("aaaab"));
    assertEquals(searcher.doc(hits[2].doc).get("field"), ("aaabb"));
    
    // now with prefix
    query = new FuzzyQuery(new Term("field", "aaaac"), FuzzyQuery.defaultMinSimilarity, 1);   
    hits = searcher.search(query, null, 1000).scoreDocs;
    assertEquals(3, hits.length);
    assertEquals(searcher.doc(hits[0].doc).get("field"), ("aaaaa"));
    assertEquals(searcher.doc(hits[1].doc).get("field"), ("aaaab"));
    assertEquals(searcher.doc(hits[2].doc).get("field"), ("aaabb"));
    query = new FuzzyQuery(new Term("field", "aaaac"), FuzzyQuery.defaultMinSimilarity, 2);   
    hits = searcher.search(query, null, 1000).scoreDocs;
    assertEquals(3, hits.length);
    assertEquals(searcher.doc(hits[0].doc).get("field"), ("aaaaa"));
    assertEquals(searcher.doc(hits[1].doc).get("field"), ("aaaab"));
    assertEquals(searcher.doc(hits[2].doc).get("field"), ("aaabb"));
    query = new FuzzyQuery(new Term("field", "aaaac"), FuzzyQuery.defaultMinSimilarity, 3);   
    hits = searcher.search(query, null, 1000).scoreDocs;
    assertEquals(3, hits.length);
    assertEquals(searcher.doc(hits[0].doc).get("field"), ("aaaaa"));
    assertEquals(searcher.doc(hits[1].doc).get("field"), ("aaaab"));
    assertEquals(searcher.doc(hits[2].doc).get("field"), ("aaabb"));
    query = new FuzzyQuery(new Term("field", "aaaac"), FuzzyQuery.defaultMinSimilarity, 4);   
    hits = searcher.search(query, null, 1000).scoreDocs;
    assertEquals(2, hits.length);
    assertEquals(searcher.doc(hits[0].doc).get("field"), ("aaaaa"));
    assertEquals(searcher.doc(hits[1].doc).get("field"), ("aaaab"));
    query = new FuzzyQuery(new Term("field", "aaaac"), FuzzyQuery.defaultMinSimilarity, 5);   
    hits = searcher.search(query, null, 1000).scoreDocs;
    assertEquals(0, hits.length);
    

    query = new FuzzyQuery(new Term("field", "ddddX"), FuzzyQuery.defaultMinSimilarity, 0);   
    hits = searcher.search(query, null, 1000).scoreDocs;
    assertEquals(1, hits.length);
    assertEquals(searcher.doc(hits[0].doc).get("field"), ("ddddd"));
    
    // now with prefix
    query = new FuzzyQuery(new Term("field", "ddddX"), FuzzyQuery.defaultMinSimilarity, 1);   
    hits = searcher.search(query, null, 1000).scoreDocs;
    assertEquals(1, hits.length);
    assertEquals(searcher.doc(hits[0].doc).get("field"), ("ddddd"));
    query = new FuzzyQuery(new Term("field", "ddddX"), FuzzyQuery.defaultMinSimilarity, 2);   
    hits = searcher.search(query, null, 1000).scoreDocs;
    assertEquals(1, hits.length);
    assertEquals(searcher.doc(hits[0].doc).get("field"), ("ddddd"));
    query = new FuzzyQuery(new Term("field", "ddddX"), FuzzyQuery.defaultMinSimilarity, 3);   
    hits = searcher.search(query, null, 1000).scoreDocs;
    assertEquals(1, hits.length);
    assertEquals(searcher.doc(hits[0].doc).get("field"), ("ddddd"));
    query = new FuzzyQuery(new Term("field", "ddddX"), FuzzyQuery.defaultMinSimilarity, 4);   
    hits = searcher.search(query, null, 1000).scoreDocs;
    assertEquals(1, hits.length);
    assertEquals(searcher.doc(hits[0].doc).get("field"), ("ddddd"));
    query = new FuzzyQuery(new Term("field", "ddddX"), FuzzyQuery.defaultMinSimilarity, 5);   
    hits = searcher.search(query, null, 1000).scoreDocs;
    assertEquals(0, hits.length);
    

    // different field = no match:
    query = new FuzzyQuery(new Term("anotherfield", "ddddX"), FuzzyQuery.defaultMinSimilarity, 0);   
    hits = searcher.search(query, null, 1000).scoreDocs;
    assertEquals(0, hits.length);

    searcher.close();
    reader.close();
    directory.close();
  }

  public void testFuzzinessLong() throws Exception {
<<<<<<< HEAD
    RAMDirectory directory = new RAMDirectory();
    RandomIndexWriter writer = new RandomIndexWriter(newRandom(), directory);
=======
    Directory directory = newDirectory();
    RandomIndexWriter writer = new RandomIndexWriter(random, directory);
>>>>>>> 2ede77ba
    addDoc("aaaaaaa", writer);
    addDoc("segment", writer);

    IndexReader reader = writer.getReader();
    IndexSearcher searcher = new IndexSearcher(reader);
    writer.close();

    FuzzyQuery query;
    // not similar enough:
    query = new FuzzyQuery(new Term("field", "xxxxx"), 0.5f, 0);   
    ScoreDoc[] hits = searcher.search(query, null, 1000).scoreDocs;
    assertEquals(0, hits.length);
    // edit distance to "aaaaaaa" = 3, this matches because the string is longer than
    // in testDefaultFuzziness so a bigger difference is allowed:
    query = new FuzzyQuery(new Term("field", "aaaaccc"), 0.5f, 0);   
    hits = searcher.search(query, null, 1000).scoreDocs;
    assertEquals(1, hits.length);
    assertEquals(searcher.doc(hits[0].doc).get("field"), ("aaaaaaa"));
    
    // now with prefix
    query = new FuzzyQuery(new Term("field", "aaaaccc"), 0.5f, 1);   
    hits = searcher.search(query, null, 1000).scoreDocs;
    assertEquals(1, hits.length);
    assertEquals(searcher.doc(hits[0].doc).get("field"), ("aaaaaaa"));
    query = new FuzzyQuery(new Term("field", "aaaaccc"), 0.5f, 4);   
    hits = searcher.search(query, null, 1000).scoreDocs;
    assertEquals(1, hits.length);
    assertEquals(searcher.doc(hits[0].doc).get("field"), ("aaaaaaa"));
    query = new FuzzyQuery(new Term("field", "aaaaccc"), 0.5f, 5);   
    hits = searcher.search(query, null, 1000).scoreDocs;
    assertEquals(0, hits.length);

    // no match, more than half of the characters is wrong:
    query = new FuzzyQuery(new Term("field", "aaacccc"), 0.5f, 0);   
    hits = searcher.search(query, null, 1000).scoreDocs;
    assertEquals(0, hits.length);
    
    // now with prefix
    query = new FuzzyQuery(new Term("field", "aaacccc"), 0.5f, 2);   
    hits = searcher.search(query, null, 1000).scoreDocs;
    assertEquals(0, hits.length);

    // "student" and "stellent" are indeed similar to "segment" by default:
    query = new FuzzyQuery(new Term("field", "student"), 0.5f, 0);   
    hits = searcher.search(query, null, 1000).scoreDocs;
    assertEquals(1, hits.length);
    query = new FuzzyQuery(new Term("field", "stellent"), 0.5f, 0);   
    hits = searcher.search(query, null, 1000).scoreDocs;
    assertEquals(1, hits.length);
    
    // now with prefix
    query = new FuzzyQuery(new Term("field", "student"), 0.5f, 1);   
    hits = searcher.search(query, null, 1000).scoreDocs;
    assertEquals(1, hits.length);
    query = new FuzzyQuery(new Term("field", "stellent"), 0.5f, 1);   
    hits = searcher.search(query, null, 1000).scoreDocs;
    assertEquals(1, hits.length);
    query = new FuzzyQuery(new Term("field", "student"), 0.5f, 2);   
    hits = searcher.search(query, null, 1000).scoreDocs;
    assertEquals(0, hits.length);
    query = new FuzzyQuery(new Term("field", "stellent"), 0.5f, 2);   
    hits = searcher.search(query, null, 1000).scoreDocs;
    assertEquals(0, hits.length);
    
    // "student" doesn't match anymore thanks to increased minimum similarity:
    query = new FuzzyQuery(new Term("field", "student"), 0.6f, 0);   
    hits = searcher.search(query, null, 1000).scoreDocs;
    assertEquals(0, hits.length);

    try {
      query = new FuzzyQuery(new Term("field", "student"), 1.1f);
      fail("Expected IllegalArgumentException");
    } catch (IllegalArgumentException e) {
      // expecting exception
    }
    try {
      query = new FuzzyQuery(new Term("field", "student"), -0.1f);
      fail("Expected IllegalArgumentException");
    } catch (IllegalArgumentException e) {
      // expecting exception
    }

    searcher.close();
    reader.close();
<<<<<<< HEAD
=======
    directory.close();
  }
  
  /** 
   * MultiTermQuery provides (via attribute) information about which values
   * must be competitive to enter the priority queue. 
   * 
   * FuzzyQuery optimizes itself around this information, if the attribute
   * is not implemented correctly, there will be problems!
   */
  public void testTieBreaker() throws Exception {
    Directory directory = newDirectory();
    RandomIndexWriter writer = new RandomIndexWriter(random, directory);
    addDoc("a123456", writer);
    addDoc("c123456", writer);
    addDoc("d123456", writer);
    addDoc("e123456", writer);
    
    Directory directory2 = newDirectory();
    RandomIndexWriter writer2 = new RandomIndexWriter(random, directory2);
    addDoc("a123456", writer2);
    addDoc("b123456", writer2);
    addDoc("b123456", writer2);
    addDoc("b123456", writer2);
    addDoc("c123456", writer2);
    addDoc("f123456", writer2);
    
    IndexReader ir1 = writer.getReader();
    IndexReader ir2 = writer2.getReader();
    
    MultiReader mr = new MultiReader(ir1, ir2);
    IndexSearcher searcher = new IndexSearcher(mr);
    FuzzyQuery fq = new FuzzyQuery(new Term("field", "z123456"), 1f, 0, 2);
    TopDocs docs = searcher.search(fq, 2);
    assertEquals(5, docs.totalHits); // 5 docs, from the a and b's
    searcher.close();
    mr.close();
    ir1.close();
    ir2.close();
    writer.close();
    writer2.close();
>>>>>>> 2ede77ba
    directory.close();
    directory2.close(); 
  }
  
  public void testTokenLengthOpt() throws IOException {
<<<<<<< HEAD
    RAMDirectory directory = new RAMDirectory();
    RandomIndexWriter writer = new RandomIndexWriter(newRandom(), directory);
=======
    Directory directory = newDirectory();
    RandomIndexWriter writer = new RandomIndexWriter(random, directory);
>>>>>>> 2ede77ba
    addDoc("12345678911", writer);
    addDoc("segment", writer);

    IndexReader reader = writer.getReader();
    IndexSearcher searcher = new IndexSearcher(reader);
    writer.close();

    Query query;
    // term not over 10 chars, so optimization shortcuts
    query = new FuzzyQuery(new Term("field", "1234569"), 0.9f);
    ScoreDoc[] hits = searcher.search(query, null, 1000).scoreDocs;
    assertEquals(0, hits.length);

    // 10 chars, so no optimization
    query = new FuzzyQuery(new Term("field", "1234567891"), 0.9f);
    hits = searcher.search(query, null, 1000).scoreDocs;
    assertEquals(0, hits.length);
    
    // over 10 chars, so no optimization
    query = new FuzzyQuery(new Term("field", "12345678911"), 0.9f);
    hits = searcher.search(query, null, 1000).scoreDocs;
    assertEquals(1, hits.length);

    // over 10 chars, no match
    query = new FuzzyQuery(new Term("field", "sdfsdfsdfsdf"), 0.9f);
    hits = searcher.search(query, null, 1000).scoreDocs;
    assertEquals(0, hits.length);
    
    searcher.close();
    reader.close();
    directory.close();
  }
  
  /** Test the TopTermsBoostOnlyBooleanQueryRewrite rewrite method. */
  public void testBoostOnlyRewrite() throws Exception {
<<<<<<< HEAD
    RAMDirectory directory = new RAMDirectory();
    RandomIndexWriter writer = new RandomIndexWriter(newRandom(), directory);
=======
    Directory directory = newDirectory();
    RandomIndexWriter writer = new RandomIndexWriter(random, directory);
>>>>>>> 2ede77ba
    addDoc("Lucene", writer);
    addDoc("Lucene", writer);
    addDoc("Lucenne", writer);

    IndexReader reader = writer.getReader();
    IndexSearcher searcher = new IndexSearcher(reader);
    writer.close();
    
<<<<<<< HEAD
    FuzzyQuery query = new FuzzyQuery(new Term("field", "Lucene"));
    query.setRewriteMethod(new MultiTermQuery.TopTermsBoostOnlyBooleanQueryRewrite());
=======
    FuzzyQuery query = new FuzzyQuery(new Term("field", "lucene"));
    query.setRewriteMethod(new MultiTermQuery.TopTermsBoostOnlyBooleanQueryRewrite(50));
>>>>>>> 2ede77ba
    ScoreDoc[] hits = searcher.search(query, null, 1000).scoreDocs;
    assertEquals(3, hits.length);
    // normally, 'Lucenne' would be the first result as IDF will skew the score.
    assertEquals("Lucene", reader.document(hits[0].doc).get("field"));
    assertEquals("Lucene", reader.document(hits[1].doc).get("field"));
    assertEquals("Lucenne", reader.document(hits[2].doc).get("field"));
    searcher.close();
    reader.close();
    directory.close();
  }
  
  public void testGiga() throws Exception {

    MockAnalyzer analyzer = new MockAnalyzer();
<<<<<<< HEAD

    Directory index = new MockRAMDirectory();
    RandomIndexWriter w = new RandomIndexWriter(newRandom(), index);
=======
    Directory index = newDirectory();
    RandomIndexWriter w = new RandomIndexWriter(random, index);
>>>>>>> 2ede77ba

    addDoc("Lucene in Action", w);
    addDoc("Lucene for Dummies", w);

    //addDoc("Giga", w);
    addDoc("Giga byte", w);

    addDoc("ManagingGigabytesManagingGigabyte", w);
    addDoc("ManagingGigabytesManagingGigabytes", w);

    addDoc("The Art of Computer Science", w);
    addDoc("J. K. Rowling", w);
    addDoc("JK Rowling", w);
    addDoc("Joanne K Roling", w);
    addDoc("Bruce Willis", w);
    addDoc("Willis bruce", w);
    addDoc("Brute willis", w);
    addDoc("B. willis", w);
    IndexReader r = w.getReader();
    w.close();

    Query q = new QueryParser(TEST_VERSION_CURRENT, "field", analyzer).parse( "giga~0.9" );

    // 3. search
    IndexSearcher searcher = new IndexSearcher(r);
    ScoreDoc[] hits = searcher.search(q, 10).scoreDocs;
    assertEquals(1, hits.length);
    assertEquals("Giga byte", searcher.doc(hits[0].doc).get("field"));
    searcher.close();
    r.close();
    index.close();
  }
<<<<<<< HEAD

  private void addDoc(String text, RandomIndexWriter writer) throws IOException {
    Document doc = new Document();
    doc.add(new Field("field", text, Field.Store.YES, Field.Index.ANALYZED));
    writer.addDocument(doc);
  }
=======
  
  public void testDistanceAsEditsParsing() throws Exception {
    QueryParser qp = new QueryParser(TEST_VERSION_CURRENT, "field", new MockAnalyzer());
    FuzzyQuery q = (FuzzyQuery) qp.parse("foobar~2");
    assertEquals(2f, q.getMinSimilarity(), 0.0001f);
  }
  
  public void testDistanceAsEditsSearching() throws Exception {
    Directory index = newDirectory();
    RandomIndexWriter w = new RandomIndexWriter(random, index);
    addDoc("foobar", w);
    addDoc("test", w);
    addDoc("working", w);
    IndexReader reader = w.getReader();
    IndexSearcher searcher = new IndexSearcher(reader);
    w.close();
    QueryParser qp = new QueryParser(TEST_VERSION_CURRENT, "field", new MockAnalyzer());
    
    FuzzyQuery q = (FuzzyQuery) qp.parse("fouba~2");
    ScoreDoc[] hits = searcher.search(q, 10).scoreDocs;
    assertEquals(1, hits.length);
    assertEquals("foobar", searcher.doc(hits[0].doc).get("field"));
    
    q = (FuzzyQuery) qp.parse("foubara~2");
    hits = searcher.search(q, 10).scoreDocs;
    assertEquals(1, hits.length);
    assertEquals("foobar", searcher.doc(hits[0].doc).get("field"));
    
    q = (FuzzyQuery) qp.parse("t~3");
    hits = searcher.search(q, 10).scoreDocs;
    assertEquals(1, hits.length);
    assertEquals("test", searcher.doc(hits[0].doc).get("field"));
    
    q = new FuzzyQuery(new Term("field", "a"), 4f, 0, 50);
    hits = searcher.search(q, 10).scoreDocs;
    assertEquals(1, hits.length);
    assertEquals("test", searcher.doc(hits[0].doc).get("field"));
    
    q = new FuzzyQuery(new Term("field", "a"), 6f, 0, 50);
    hits = searcher.search(q, 10).scoreDocs;
    assertEquals(2, hits.length);
    assertEquals("test", searcher.doc(hits[0].doc).get("field"));
    assertEquals("foobar", searcher.doc(hits[1].doc).get("field"));
    
    searcher.close();
    reader.close();
    index.close();
  }

  private void addDoc(String text, RandomIndexWriter writer) throws IOException {
    Document doc = new Document();
    doc.add(newField("field", text, Field.Store.YES, Field.Index.ANALYZED));
    writer.addDocument(doc);
  }
>>>>>>> 2ede77ba
}<|MERGE_RESOLUTION|>--- conflicted
+++ resolved
@@ -25,10 +25,7 @@
 import org.apache.lucene.document.Document;
 import org.apache.lucene.document.Field;
 import org.apache.lucene.index.IndexReader;
-<<<<<<< HEAD
-=======
 import org.apache.lucene.index.MultiReader;
->>>>>>> 2ede77ba
 import org.apache.lucene.index.RandomIndexWriter;
 import org.apache.lucene.index.Term;
 import org.apache.lucene.queryParser.QueryParser;
@@ -42,13 +39,8 @@
 public class TestFuzzyQuery extends LuceneTestCase {
 
   public void testFuzziness() throws Exception {
-<<<<<<< HEAD
-    RAMDirectory directory = new RAMDirectory();
-    RandomIndexWriter writer = new RandomIndexWriter(newRandom(), directory);
-=======
     Directory directory = newDirectory();
     RandomIndexWriter writer = new RandomIndexWriter(random, directory);
->>>>>>> 2ede77ba
     addDoc("aaaaa", writer);
     addDoc("aaaab", writer);
     addDoc("aaabb", writer);
@@ -200,13 +192,8 @@
   }
 
   public void testFuzzinessLong() throws Exception {
-<<<<<<< HEAD
-    RAMDirectory directory = new RAMDirectory();
-    RandomIndexWriter writer = new RandomIndexWriter(newRandom(), directory);
-=======
     Directory directory = newDirectory();
     RandomIndexWriter writer = new RandomIndexWriter(random, directory);
->>>>>>> 2ede77ba
     addDoc("aaaaaaa", writer);
     addDoc("segment", writer);
 
@@ -291,8 +278,6 @@
 
     searcher.close();
     reader.close();
-<<<<<<< HEAD
-=======
     directory.close();
   }
   
@@ -334,19 +319,13 @@
     ir2.close();
     writer.close();
     writer2.close();
->>>>>>> 2ede77ba
     directory.close();
     directory2.close(); 
   }
   
   public void testTokenLengthOpt() throws IOException {
-<<<<<<< HEAD
-    RAMDirectory directory = new RAMDirectory();
-    RandomIndexWriter writer = new RandomIndexWriter(newRandom(), directory);
-=======
     Directory directory = newDirectory();
     RandomIndexWriter writer = new RandomIndexWriter(random, directory);
->>>>>>> 2ede77ba
     addDoc("12345678911", writer);
     addDoc("segment", writer);
 
@@ -382,13 +361,8 @@
   
   /** Test the TopTermsBoostOnlyBooleanQueryRewrite rewrite method. */
   public void testBoostOnlyRewrite() throws Exception {
-<<<<<<< HEAD
-    RAMDirectory directory = new RAMDirectory();
-    RandomIndexWriter writer = new RandomIndexWriter(newRandom(), directory);
-=======
     Directory directory = newDirectory();
     RandomIndexWriter writer = new RandomIndexWriter(random, directory);
->>>>>>> 2ede77ba
     addDoc("Lucene", writer);
     addDoc("Lucene", writer);
     addDoc("Lucenne", writer);
@@ -397,13 +371,8 @@
     IndexSearcher searcher = new IndexSearcher(reader);
     writer.close();
     
-<<<<<<< HEAD
-    FuzzyQuery query = new FuzzyQuery(new Term("field", "Lucene"));
-    query.setRewriteMethod(new MultiTermQuery.TopTermsBoostOnlyBooleanQueryRewrite());
-=======
     FuzzyQuery query = new FuzzyQuery(new Term("field", "lucene"));
     query.setRewriteMethod(new MultiTermQuery.TopTermsBoostOnlyBooleanQueryRewrite(50));
->>>>>>> 2ede77ba
     ScoreDoc[] hits = searcher.search(query, null, 1000).scoreDocs;
     assertEquals(3, hits.length);
     // normally, 'Lucenne' would be the first result as IDF will skew the score.
@@ -418,14 +387,8 @@
   public void testGiga() throws Exception {
 
     MockAnalyzer analyzer = new MockAnalyzer();
-<<<<<<< HEAD
-
-    Directory index = new MockRAMDirectory();
-    RandomIndexWriter w = new RandomIndexWriter(newRandom(), index);
-=======
     Directory index = newDirectory();
     RandomIndexWriter w = new RandomIndexWriter(random, index);
->>>>>>> 2ede77ba
 
     addDoc("Lucene in Action", w);
     addDoc("Lucene for Dummies", w);
@@ -458,14 +421,6 @@
     r.close();
     index.close();
   }
-<<<<<<< HEAD
-
-  private void addDoc(String text, RandomIndexWriter writer) throws IOException {
-    Document doc = new Document();
-    doc.add(new Field("field", text, Field.Store.YES, Field.Index.ANALYZED));
-    writer.addDocument(doc);
-  }
-=======
   
   public void testDistanceAsEditsParsing() throws Exception {
     QueryParser qp = new QueryParser(TEST_VERSION_CURRENT, "field", new MockAnalyzer());
@@ -520,5 +475,4 @@
     doc.add(newField("field", text, Field.Store.YES, Field.Index.ANALYZED));
     writer.addDocument(doc);
   }
->>>>>>> 2ede77ba
 }