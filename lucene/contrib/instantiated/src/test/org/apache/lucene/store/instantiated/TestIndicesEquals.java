--- conflicted
+++ resolved
@@ -43,10 +43,7 @@
 import org.apache.lucene.util.AttributeImpl;
 import org.apache.lucene.util.LuceneTestCase;
 import org.apache.lucene.util.BytesRef;
-<<<<<<< HEAD
-=======
 import org.apache.lucene.util.Bits;
->>>>>>> 2ede77ba
 
 /**
  * Asserts equality of content and behaviour of two index readers.
@@ -399,7 +396,6 @@
 
     FieldsEnum aprioriFieldsEnum = MultiFields.getFields(aprioriReader).iterator();
     FieldsEnum testFieldsEnum = MultiFields.getFields(testReader).iterator();
-<<<<<<< HEAD
 
     String aprioriField;
     while((aprioriField = aprioriFieldsEnum.next()) != null) {
@@ -417,25 +413,6 @@
 
         // compare termDocs seeking
 
-=======
-
-    String aprioriField;
-    while((aprioriField = aprioriFieldsEnum.next()) != null) {
-      String testField = testFieldsEnum.next();
-      assertEquals(aprioriField, testField);
-
-      TermsEnum aprioriTermEnum = aprioriFieldsEnum.terms();
-      TermsEnum testTermEnum = testFieldsEnum.terms();
-
-      BytesRef aprioriText;
-      while((aprioriText = aprioriTermEnum.next()) != null) {
-        assertEquals(aprioriText, testTermEnum.next());
-
-        assertTrue(aprioriTermEnum.docFreq() == testTermEnum.docFreq());
-
-        // compare termDocs seeking
-
->>>>>>> 2ede77ba
         DocsEnum aprioriTermDocs = aprioriTermEnum.docs(MultiFields.getDeletedDocs(aprioriReader), null);
         DocsEnum testTermDocs = testTermEnum.docs(MultiFields.getDeletedDocs(testReader), null);
         
