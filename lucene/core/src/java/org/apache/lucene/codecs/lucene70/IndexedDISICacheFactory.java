--- conflicted
+++ resolved
@@ -22,10 +22,7 @@
 import java.util.HashSet;
 import java.util.Locale;
 import java.util.Map;
-<<<<<<< HEAD
-=======
 import java.util.Set;
->>>>>>> a0a98d23
 
 import org.apache.lucene.store.IndexInput;
 import org.apache.lucene.store.RandomAccessInput;
@@ -110,16 +107,11 @@
   static {
     if (DEBUG) {
       System.out.println(IndexedDISICacheFactory.class.getSimpleName() +
-<<<<<<< HEAD
-          ": LUCENE-8374 beta patch enabled with block_caching=" + BLOCK_CACHING_ENABLED +
-          ", dense_caching=" + DENSE_CACHING_ENABLED + ", vBPV_caching=" + VARYINGBPV_CACHING_ENABLED);
-=======
           ": LUCENE-8374 beta patch enabled with default caching " +
           "norms=" + NORMS_CACHING_ENABLED +
           ", block=" + BLOCK_CACHING_ENABLED +
           ", dense=" + DENSE_CACHING_ENABLED +
           ", vBPV=" + VARYINGBPV_CACHING_ENABLED);
->>>>>>> a0a98d23
     }
   }
 
