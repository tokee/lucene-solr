/*
 * Licensed to the Apache Software Foundation (ASF) under one or more
 * contributor license agreements.  See the NOTICE file distributed with
 * this work for additional information regarding copyright ownership.
 * The ASF licenses this file to You under the Apache License, Version 2.0
 * (the "License"); you may not use this file except in compliance with
 * the License.  You may obtain a copy of the License at
 *
 *     http://www.apache.org/licenses/LICENSE-2.0
 *
 * Unless required by applicable law or agreed to in writing, software
 * distributed under the License is distributed on an "AS IS" BASIS,
 * WITHOUT WARRANTIES OR CONDITIONS OF ANY KIND, either express or implied.
 * See the License for the specific language governing permissions and
 * limitations under the License.
 */
package org.apache.solr.update;

import java.io.Closeable;
import java.io.File;
import java.io.FileNotFoundException;
import java.io.FilenameFilter;
import java.io.IOException;
import java.lang.invoke.MethodHandles;
import java.nio.charset.Charset;
import java.nio.file.Files;
import java.util.ArrayList;
import java.util.Arrays;
import java.util.Collection;
import java.util.Collections;
import java.util.Deque;
import java.util.HashMap;
import java.util.LinkedHashMap;
import java.util.LinkedList;
import java.util.List;
import java.util.ListIterator;
import java.util.Locale;
import java.util.Map;
import java.util.Set;
import java.util.concurrent.ExecutorCompletionService;
import java.util.concurrent.Future;
import java.util.concurrent.SynchronousQueue;
import java.util.concurrent.ThreadPoolExecutor;
import java.util.concurrent.TimeUnit;

import com.codahale.metrics.Gauge;
import com.codahale.metrics.Meter;
import org.apache.hadoop.fs.FileSystem;
import org.apache.lucene.util.BytesRef;
import org.apache.solr.common.SolrDocumentBase;
import org.apache.solr.common.SolrException;
import org.apache.solr.common.SolrException.ErrorCode;
import org.apache.solr.common.SolrInputDocument;
import org.apache.solr.common.params.ModifiableSolrParams;
import org.apache.solr.common.params.SolrParams;
import org.apache.solr.common.util.ExecutorUtil;
import org.apache.solr.common.util.IOUtils;
import org.apache.solr.core.PluginInfo;
import org.apache.solr.core.SolrCore;
import org.apache.solr.core.SolrInfoBean;
import org.apache.solr.metrics.SolrMetricManager;
import org.apache.solr.metrics.SolrMetricProducer;
import org.apache.solr.request.LocalSolrQueryRequest;
import org.apache.solr.request.SolrQueryRequest;
import org.apache.solr.request.SolrRequestInfo;
import org.apache.solr.response.SolrQueryResponse;
import org.apache.solr.search.SolrIndexSearcher;
import org.apache.solr.update.processor.DistributedUpdateProcessor;
import org.apache.solr.update.processor.UpdateRequestProcessor;
import org.apache.solr.update.processor.UpdateRequestProcessorChain;
import org.apache.solr.util.DefaultSolrThreadFactory;
import org.apache.solr.util.RTimer;
import org.apache.solr.util.RefCounted;
import org.apache.solr.util.TestInjection;
import org.apache.solr.util.plugin.PluginInfoInitialized;
import org.slf4j.Logger;
import org.slf4j.LoggerFactory;

import static org.apache.solr.update.processor.DistributedUpdateProcessor.DistribPhase.FROMLEADER;
import static org.apache.solr.update.processor.DistributingUpdateProcessorFactory.DISTRIB_UPDATE_PARAM;


/** 
 * This holds references to the transaction logs and pointers for the document IDs to their
 * exact positions in the transaction logs.
 *
 * @lucene.experimental
 */
public class UpdateLog implements PluginInfoInitialized, SolrMetricProducer {
  private static final long STATUS_TIME = TimeUnit.NANOSECONDS.convert(60, TimeUnit.SECONDS);
  public static String LOG_FILENAME_PATTERN = "%s.%019d";
  public static String TLOG_NAME="tlog";

  private static final Logger log = LoggerFactory.getLogger(MethodHandles.lookup().lookupClass());
  private boolean debug = log.isDebugEnabled();
  private boolean trace = log.isTraceEnabled();

  // TODO: hack
  public FileSystem getFs() {
    return null;
  }

  public enum SyncLevel { NONE, FLUSH, FSYNC;
    public static SyncLevel getSyncLevel(String level){
      if (level == null) {
        return SyncLevel.FLUSH;
      }
      try{
        return SyncLevel.valueOf(level.toUpperCase(Locale.ROOT));
      } catch(Exception ex){
        log.warn("There was an error reading the SyncLevel - default to " + SyncLevel.FLUSH, ex);
        return SyncLevel.FLUSH;
      }
    }
  }

  // NOTE: when adding new states make sure to keep existing numbers, because external metrics
  // monitoring may depend on these values being stable.
  public enum State { REPLAYING(0), BUFFERING(1), APPLYING_BUFFERED(2), ACTIVE(3);
    private final int value;

    State(final int value) {
      this.value = value;
    }

    public int getValue() {
      return value;
    }
  }

  public static final int ADD = 0x01;
  public static final int DELETE = 0x02;
  public static final int DELETE_BY_QUERY = 0x03;
  public static final int COMMIT = 0x04;
  public static final int UPDATE_INPLACE = 0x08;
  // Flag indicating that this is a buffered operation, and that a gap exists before buffering started.
  // for example, if full index replication starts and we are buffering updates, then this flag should
  // be set to indicate that replaying the log would not bring us into sync (i.e. peersync should
  // fail if this flag is set on the last update in the tlog).
  public static final int FLAG_GAP = 0x10;
  public static final int OPERATION_MASK = 0x0f;  // mask off flags to get the operation

  /**
   * The index of the flags value in an entry from the transaction log.
   */
  public static final int FLAGS_IDX = 0;

  /**
   * The index of the _version_ value in an entry from the transaction log.
   */
  public static final int VERSION_IDX = 1;
  
  /**
   * The index of the previous pointer in an entry from the transaction log.
   * This is only relevant if flags (indexed at FLAGS_IDX) includes UPDATE_INPLACE.
   */
  public static final int PREV_POINTER_IDX = 2;

  /**
   * The index of the previous version in an entry from the transaction log.
   * This is only relevant if flags (indexed at FLAGS_IDX) includes UPDATE_INPLACE.
   */
  public static final int PREV_VERSION_IDX = 3;
  
  public static class RecoveryInfo {
    public long positionOfStart;

    public int adds;
    public int deletes;
    public int deleteByQuery;
    public int errors;

    public boolean failed;

    @Override
    public String toString() {
      return "RecoveryInfo{adds="+adds+" deletes="+deletes+ " deleteByQuery="+deleteByQuery+" errors="+errors + " positionOfStart="+positionOfStart+"}";
    }
  }

  long id = -1;
  protected State state = State.ACTIVE;
  protected int operationFlags;  // flags to write in the transaction log with operations (i.e. FLAG_GAP)

  protected TransactionLog tlog;
  protected TransactionLog prevTlog;
  protected final Deque<TransactionLog> logs = new LinkedList<>();  // list of recent logs, newest first
  protected LinkedList<TransactionLog> newestLogsOnStartup = new LinkedList<>();
  protected int numOldRecords;  // number of records in the recent logs

  protected Map<BytesRef,LogPtr> map = new HashMap<>();
  protected Map<BytesRef,LogPtr> prevMap;  // used while committing/reopening is happening
  protected Map<BytesRef,LogPtr> prevMap2;  // used while committing/reopening is happening
  protected TransactionLog prevMapLog;  // the transaction log used to look up entries found in prevMap
  protected TransactionLog prevMapLog2;  // the transaction log used to look up entries found in prevMap2

  protected final int numDeletesToKeep = 1000;
  protected final int numDeletesByQueryToKeep = 100;
  protected int numRecordsToKeep;
  protected int maxNumLogsToKeep;
  protected int numVersionBuckets; // This should only be used to initialize VersionInfo... the actual number of buckets may be rounded up to a power of two.
  protected Long maxVersionFromIndex = null;

  // keep track of deletes only... this is not updated on an add
  protected LinkedHashMap<BytesRef, LogPtr> oldDeletes = new LinkedHashMap<BytesRef, LogPtr>(numDeletesToKeep) {
    @Override
    protected boolean removeEldestEntry(Map.Entry eldest) {
      return size() > numDeletesToKeep;
    }
  };

<<<<<<< HEAD
=======
  /**
   * Holds the query and the version for a DeleteByQuery command
   */
>>>>>>> ea79c668
  public static class DBQ {
    public String q;     // the query string
    public long version; // positive version of the DBQ

    @Override
    public String toString() {
      return "DBQ{version=" + version + ",q="+q+"}";
    }
  }

  protected LinkedList<DBQ> deleteByQueries = new LinkedList<>();

  protected String[] tlogFiles;
  protected File tlogDir;
  protected Collection<String> globalStrings;

  protected String dataDir;
  protected String lastDataDir;

  protected VersionInfo versionInfo;

  protected SyncLevel defaultSyncLevel = SyncLevel.FLUSH;

  volatile UpdateHandler uhandler;    // a core reload can change this reference!
  protected volatile boolean cancelApplyBufferUpdate;
  List<Long> startingVersions;
  int startingOperation;  // last operation in the logs on startup

  // metrics
  protected Gauge<Integer> bufferedOpsGauge;
  protected Meter applyingBufferedOpsMeter;
  protected Meter replayOpsMeter;

  public static class LogPtr {
    final long pointer;
    final long version;
    final long previousPointer; // used for entries that are in-place updates and need a pointer to a previous update command

    /**
     * Creates an object that contains the position and version of an update. In this constructor,
     * the effective value of the previousPointer is -1.
     * 
     * @param pointer Position in the transaction log of an update
     * @param version Version of the update at the given position
     */
    public LogPtr(long pointer, long version) {
      this(pointer, version, -1);
    }

    /**
     * 
     * @param pointer Position in the transaction log of an update
     * @param version Version of the update at the given position
     * @param previousPointer Position, in the transaction log, of an update on which the current update depends 
     */
    public LogPtr(long pointer, long version, long previousPointer) {
      this.pointer = pointer;
      this.version = version;
      this.previousPointer = previousPointer;
    }

    @Override
    public String toString() {
      return "LogPtr(" + pointer + ")";
    }
  }

  public long getTotalLogsSize() {
    long size = 0;
    synchronized (this) {
      for (TransactionLog log : logs) {
        size += log.getLogSize();
      }
    }
    return size;
  }

  public long getTotalLogsNumber() {
    synchronized (this) {
      return logs.size();
    }
  }

  public VersionInfo getVersionInfo() {
    return versionInfo;
  }

  public int getNumRecordsToKeep() {
    return numRecordsToKeep;
  }

  public int getMaxNumLogsToKeep() {
    return maxNumLogsToKeep;
  }

  public int getNumVersionBuckets() {
    return numVersionBuckets;
  }

  protected static int objToInt(Object obj, int def) {
    if (obj != null) {
      return Integer.parseInt(obj.toString());
    }
    else return def;
  }

  @Override
  public void init(PluginInfo info) {
    dataDir = (String)info.initArgs.get("dir");
    defaultSyncLevel = SyncLevel.getSyncLevel((String)info.initArgs.get("syncLevel"));

    numRecordsToKeep = objToInt(info.initArgs.get("numRecordsToKeep"), 100);
    maxNumLogsToKeep = objToInt(info.initArgs.get("maxNumLogsToKeep"), 10);
    numVersionBuckets = objToInt(info.initArgs.get("numVersionBuckets"), 65536);
    if (numVersionBuckets <= 0)
      throw new SolrException(SolrException.ErrorCode.SERVER_ERROR,
          "Number of version buckets must be greater than 0!");

    log.info("Initializing UpdateLog: dataDir={} defaultSyncLevel={} numRecordsToKeep={} maxNumLogsToKeep={} numVersionBuckets={}",
        dataDir, defaultSyncLevel, numRecordsToKeep, maxNumLogsToKeep, numVersionBuckets);
  }

  /* Note, when this is called, uhandler is not completely constructed.
   * This must be called when a new log is created, or
   * for an existing log whenever the core or update handler changes.
   */
  public void init(UpdateHandler uhandler, SolrCore core) {
    dataDir = core.getUlogDir();

    this.uhandler = uhandler;

    if (dataDir.equals(lastDataDir)) {
      if (debug) {
        log.debug("UpdateHandler init: tlogDir=" + tlogDir + ", next id=" + id, " this is a reopen... nothing else to do.");
      }

      versionInfo.reload();

      // on a normal reopen, we currently shouldn't have to do anything
      return;
    }
    lastDataDir = dataDir;
    tlogDir = new File(dataDir, TLOG_NAME);
    tlogDir.mkdirs();
    tlogFiles = getLogList(tlogDir);
    id = getLastLogId() + 1;   // add 1 since we will create a new log for the next update

    if (debug) {
      log.debug("UpdateHandler init: tlogDir=" + tlogDir + ", existing tlogs=" + Arrays.asList(tlogFiles) + ", next id=" + id);
    }

    TransactionLog oldLog = null;
    for (String oldLogName : tlogFiles) {
      File f = new File(tlogDir, oldLogName);
      try {
        oldLog = newTransactionLog(f, null, true);
        addOldLog(oldLog, false);  // don't remove old logs on startup since more than one may be uncapped.
      } catch (Exception e) {
        SolrException.log(log, "Failure to open existing log file (non fatal) " + f, e);
        deleteFile(f);
      }
    }

    // Record first two logs (oldest first) at startup for potential tlog recovery.
    // It's possible that at abnormal close both "tlog" and "prevTlog" were uncapped.
    for (TransactionLog ll : logs) {
      newestLogsOnStartup.addFirst(ll);
      if (newestLogsOnStartup.size() >= 2) break;
    }

    try {
      versionInfo = new VersionInfo(this, numVersionBuckets);
    } catch (SolrException e) {
      log.error("Unable to use updateLog: " + e.getMessage(), e);
      throw new SolrException(SolrException.ErrorCode.SERVER_ERROR,
                              "Unable to use updateLog: " + e.getMessage(), e);
    }

    // TODO: these startingVersions assume that we successfully recover from all non-complete tlogs.
    try (RecentUpdates startingUpdates = getRecentUpdates()) {
      startingVersions = startingUpdates.getVersions(numRecordsToKeep);
      startingOperation = startingUpdates.getLatestOperation();

      // populate recent deletes list (since we can't get that info from the index)
      for (int i = startingUpdates.deleteList.size() - 1; i >= 0; i--) {
        DeleteUpdate du = startingUpdates.deleteList.get(i);
        oldDeletes.put(new BytesRef(du.id), new LogPtr(-1, du.version));
      }

      // populate recent deleteByQuery commands
      for (int i = startingUpdates.deleteByQueryList.size() - 1; i >= 0; i--) {
        Update update = startingUpdates.deleteByQueryList.get(i);
        List<Object> dbq = (List<Object>) update.log.lookup(update.pointer);
        long version = (Long) dbq.get(1);
        String q = (String) dbq.get(2);
        trackDeleteByQuery(q, version);
      }

    }
    core.getCoreMetricManager().registerMetricProducer(SolrInfoBean.Category.TLOG.toString(), this);
  }

  @Override
  public void initializeMetrics(SolrMetricManager manager, String registry, String scope) {
    bufferedOpsGauge = () -> {
      if (tlog == null) {
        return 0;
      } else if (state == State.APPLYING_BUFFERED) {
        // numRecords counts header as a record
        return tlog.numRecords() - 1 - recoveryInfo.adds - recoveryInfo.deleteByQuery - recoveryInfo.deletes - recoveryInfo.errors;
      } else if (state == State.BUFFERING) {
        // numRecords counts header as a record
        return tlog.numRecords() - 1;
      } else {
        return 0;
      }
    };

    manager.registerGauge(null, registry, bufferedOpsGauge, true, "ops", scope, "buffered");
    manager.registerGauge(null, registry, () -> logs.size(), true, "logs", scope, "replay", "remaining");
    manager.registerGauge(null, registry, () -> getTotalLogsSize(), true, "bytes", scope, "replay", "remaining");
    applyingBufferedOpsMeter = manager.meter(null, registry, "ops", scope, "applyingBuffered");
    replayOpsMeter = manager.meter(null, registry, "ops", scope, "replay");
    manager.registerGauge(null, registry, () -> state.getValue(), true, "state", scope);
  }

  /**
   * Returns a new {@link org.apache.solr.update.TransactionLog}. Sub-classes can override this method to
   * change the implementation of the transaction log.
   */
  public TransactionLog newTransactionLog(File tlogFile, Collection<String> globalStrings, boolean openExisting) {
    return new TransactionLog(tlogFile, globalStrings, openExisting);
  }

  public String getLogDir() {
    return tlogDir.getAbsolutePath();
  }

  public List<Long> getStartingVersions() {
    return startingVersions;
  }

  public int getStartingOperation() {
    return startingOperation;
  }

  /* Takes over ownership of the log, keeping it until no longer needed
     and then decrementing its reference and dropping it.
   */
  protected synchronized void addOldLog(TransactionLog oldLog, boolean removeOld) {
    if (oldLog == null) return;

    numOldRecords += oldLog.numRecords();

    int currRecords = numOldRecords;

    if (oldLog != tlog &&  tlog != null) {
      currRecords += tlog.numRecords();
    }

    while (removeOld && logs.size() > 0) {
      TransactionLog log = logs.peekLast();
      int nrec = log.numRecords();
      // remove oldest log if we don't need it to keep at least numRecordsToKeep, or if
      // we already have the limit of 10 log files.
      if (currRecords - nrec >= numRecordsToKeep || (maxNumLogsToKeep > 0 && logs.size() >= maxNumLogsToKeep)) {
        currRecords -= nrec;
        numOldRecords -= nrec;
        logs.removeLast().decref();  // dereference so it will be deleted when no longer in use
        continue;
      }

      break;
    }

    // don't incref... we are taking ownership from the caller.
    logs.addFirst(oldLog);
  }

  public String[] getLogList(File directory) {
    final String prefix = TLOG_NAME+'.';
    String[] names = directory.list(new FilenameFilter() {
      @Override
      public boolean accept(File dir, String name) {
        return name.startsWith(prefix);
      }
    });
    if (names == null) {
      throw new RuntimeException(new FileNotFoundException(directory.getAbsolutePath()));
    }
    Arrays.sort(names);
    return names;
  }

  public long getLastLogId() {
    if (id != -1) return id;
    if (tlogFiles.length == 0) return -1;
    String last = tlogFiles[tlogFiles.length-1];
    return Long.parseLong(last.substring(TLOG_NAME.length() + 1));
  }

  public void add(AddUpdateCommand cmd) {
    add(cmd, false);
  }

  public void add(AddUpdateCommand cmd, boolean clearCaches) {
    // don't log if we are replaying from another log
    // TODO: we currently need to log to maintain correct versioning, rtg, etc
    // if ((cmd.getFlags() & UpdateCommand.REPLAY) != 0) return;

    synchronized (this) {
      long pos = -1;

      long prevPointer = getPrevPointerForUpdate(cmd);

      // don't log if we are replaying from another log
      if ((cmd.getFlags() & UpdateCommand.REPLAY) == 0) {
        ensureLog();
        pos = tlog.write(cmd, prevPointer, operationFlags);
      }

      if (!clearCaches) {
        // TODO: in the future we could support a real position for a REPLAY update.
        // Only currently would be useful for RTG while in recovery mode though.
        LogPtr ptr = new LogPtr(pos, cmd.getVersion(), prevPointer);

        // only update our map if we're not buffering
        if ((cmd.getFlags() & UpdateCommand.BUFFERING) == 0) {
          map.put(cmd.getIndexedId(), ptr);
        }

        if (trace) {
          log.trace("TLOG: added id " + cmd.getPrintableId() + " to " + tlog + " " + ptr + " map=" + System.identityHashCode(map));
        }

      } else {
        openRealtimeSearcher();
        if (trace) {
          log.trace("TLOG: added id " + cmd.getPrintableId() + " to " + tlog + " clearCaches=true");
        }
      }

    }
  }

  /**
   * @return If cmd is an in-place update, then returns the pointer (in the tlog) of the previous
   *        update that the given update depends on.
   *        Returns -1 if this is not an in-place update, or if we can't find a previous entry in
   *        the tlog. Upon receiving a -1, it should be clear why it was -1: if the command's
   *        flags|UpdateLog.UPDATE_INPLACE is set, then this command is an in-place update whose
   *        previous update is in the index and not in the tlog; if that flag is not set, it is
   *        not an in-place update at all, and don't bother about the prevPointer value at
   *        all (which is -1 as a dummy value).)
   */
  private synchronized long getPrevPointerForUpdate(AddUpdateCommand cmd) {
    // note: sync required to ensure maps aren't changed out form under us
    if (cmd.isInPlaceUpdate()) {
      BytesRef indexedId = cmd.getIndexedId();
      for (Map<BytesRef, LogPtr> currentMap : Arrays.asList(map, prevMap, prevMap2)) {
        if (currentMap != null) {
          LogPtr prevEntry = currentMap.get(indexedId);
          if (null != prevEntry) {
            return prevEntry.pointer;
          }
        }
      }
    }
    return -1;   
  }


  public void delete(DeleteUpdateCommand cmd) {
    BytesRef br = cmd.getIndexedId();

    synchronized (this) {
      long pos = -1;

      // don't log if we are replaying from another log
      if ((cmd.getFlags() & UpdateCommand.REPLAY) == 0) {
        ensureLog();
        pos = tlog.writeDelete(cmd, operationFlags);
      }

      LogPtr ptr = new LogPtr(pos, cmd.version);

      // only update our map if we're not buffering
      if ((cmd.getFlags() & UpdateCommand.BUFFERING) == 0) {
        map.put(br, ptr);

        oldDeletes.put(br, ptr);
      }

      if (trace) {
        log.trace("TLOG: added delete for id " + cmd.id + " to " + tlog + " " + ptr + " map=" + System.identityHashCode(map));
      }
    }
  }

  public void deleteByQuery(DeleteUpdateCommand cmd) {
    synchronized (this) {
      long pos = -1;
      // don't log if we are replaying from another log
      if ((cmd.getFlags() & UpdateCommand.REPLAY) == 0) {
        ensureLog();
        pos = tlog.writeDeleteByQuery(cmd, operationFlags);
      }

      // only change our caches if we are not buffering
      if ((cmd.getFlags() & UpdateCommand.BUFFERING) == 0 && (cmd.getFlags() & UpdateCommand.IGNORE_INDEXWRITER) == 0) {
        // given that we just did a delete-by-query, we don't know what documents were
        // affected and hence we must purge our caches.
        openRealtimeSearcher();
        trackDeleteByQuery(cmd.getQuery(), cmd.getVersion());

        if (trace) {
          LogPtr ptr = new LogPtr(pos, cmd.getVersion());
          log.trace("TLOG: added deleteByQuery " + cmd.query + " to " + tlog + " " + ptr + " map=" + System.identityHashCode(map));
        }
      }
    }
  }

  /** Opens a new realtime searcher and clears the id caches.
   * This may also be called when we updates are being buffered (from PeerSync/IndexFingerprint)
   */
  public void openRealtimeSearcher() {
    synchronized (this) {
      // We must cause a new IndexReader to be opened before anything looks at these caches again
      // so that a cache miss will read fresh data.
      try {
        RefCounted<SolrIndexSearcher> holder = uhandler.core.openNewSearcher(true, true);
        holder.decref();
      } catch (Exception e) {
        SolrException.log(log, "Error opening realtime searcher", e);
        return;
      }

      if (map != null) map.clear();
      if (prevMap != null) prevMap.clear();
      if (prevMap2 != null) prevMap2.clear();
    }
  }

  /** currently for testing only */
  public void deleteAll() {
    synchronized (this) {

      try {
        RefCounted<SolrIndexSearcher> holder = uhandler.core.openNewSearcher(true, true);
        holder.decref();
      } catch (Exception e) {
        SolrException.log(log, "Error opening realtime searcher for deleteByQuery", e);
      }

      if (map != null) map.clear();
      if (prevMap != null) prevMap.clear();
      if (prevMap2 != null) prevMap2.clear();

      oldDeletes.clear();
      deleteByQueries.clear();
    }
  }


  void trackDeleteByQuery(String q, long version) {
    version = Math.abs(version);
    DBQ dbq = new DBQ();
    dbq.q = q;
    dbq.version = version;

    synchronized (this) {
      if (deleteByQueries.isEmpty() || deleteByQueries.getFirst().version < version) {
        // common non-reordered case
        deleteByQueries.addFirst(dbq);
      } else {
        // find correct insertion point
        ListIterator<DBQ> iter = deleteByQueries.listIterator();
        iter.next();  // we already checked the first element in the previous "if" clause
        while (iter.hasNext()) {
          DBQ oldDBQ = iter.next();
          if (oldDBQ.version < version) {
            iter.previous();
            break;
          } else if (oldDBQ.version == version && oldDBQ.q.equals(q)) {
            // a duplicate
            return;
          }
        }
        iter.add(dbq);  // this also handles the case of adding at the end when hasNext() == false
      }

      if (deleteByQueries.size() > numDeletesByQueryToKeep) {
        deleteByQueries.removeLast();
      }
    }
  }

  public List<DBQ> getDBQNewer(long version) {
    synchronized (this) {
      if (deleteByQueries.isEmpty() || deleteByQueries.getFirst().version < version) {
        // fast common case
        return null;
      }

      List<DBQ> dbqList = new ArrayList<>();
      for (DBQ dbq : deleteByQueries) {
        if (dbq.version <= version) break;
        dbqList.add(dbq);
      }
      return dbqList;
    }
  }

  protected void newMap() {
    prevMap2 = prevMap;
    prevMapLog2 = prevMapLog;

    prevMap = map;
    prevMapLog = tlog;

    map = new HashMap<>();
  }

  private void clearOldMaps() {
    prevMap = null;
    prevMap2 = null;
  }

  public boolean hasUncommittedChanges() {
    return tlog != null;
  }

  public void preCommit(CommitUpdateCommand cmd) {
    synchronized (this) {
      if (debug) {
        log.debug("TLOG: preCommit");
      }

      if (getState() != State.ACTIVE && (cmd.getFlags() & UpdateCommand.REPLAY) == 0) {
        // if we aren't in the active state, and this isn't a replay
        // from the recovery process, then we shouldn't mess with
        // the current transaction log.  This normally shouldn't happen
        // as DistributedUpdateProcessor will prevent this.  Commits
        // that don't use the processor are possible though.
        return;
      }

      // since we're changing the log, we must change the map.
      newMap();

      if (prevTlog != null) {
        globalStrings = prevTlog.getGlobalStrings();
      }

      // since document additions can happen concurrently with commit, create
      // a new transaction log first so that we know the old one is definitely
      // in the index.
      prevTlog = tlog;
      tlog = null;
      id++;
    }
  }

  public void postCommit(CommitUpdateCommand cmd) {
    synchronized (this) {
      if (debug) {
        log.debug("TLOG: postCommit");
      }
      if (prevTlog != null) {
        // if we made it through the commit, write a commit command to the log
        // TODO: check that this works to cap a tlog we were using to buffer so we don't replay on startup.
        prevTlog.writeCommit(cmd, operationFlags);

        addOldLog(prevTlog, true);
        // the old log list will decref when no longer needed
        // prevTlog.decref();
        prevTlog = null;
      }
    }
  }

  public void preSoftCommit(CommitUpdateCommand cmd) {
    debug = log.isDebugEnabled(); // refresh our view of debugging occasionally
    trace = log.isTraceEnabled();

    synchronized (this) {

      if (!cmd.softCommit) return;  // already handled this at the start of the hard commit
      newMap();

      // start adding documents to a new map since we won't know if
      // any added documents will make it into this commit or not.
      // But we do know that any updates already added will definitely
      // show up in the latest reader after the commit succeeds.
      map = new HashMap<>();

      if (debug) {
        log.debug("TLOG: preSoftCommit: prevMap="+ System.identityHashCode(prevMap) + " new map=" + System.identityHashCode(map));
      }
    }
  }

  public void postSoftCommit(CommitUpdateCommand cmd) {
    synchronized (this) {
      // We can clear out all old maps now that a new searcher has been opened.
      // This currently only works since DUH2 synchronizes around preCommit to avoid
      // it being called in the middle of a preSoftCommit, postSoftCommit sequence.
      // If this DUH2 synchronization were to be removed, preSoftCommit should
      // record what old maps were created and only remove those.

      if (debug) {
        SolrCore.verbose("TLOG: postSoftCommit: disposing of prevMap="+ System.identityHashCode(prevMap) + ", prevMap2=" + System.identityHashCode(prevMap2));
      }
      clearOldMaps();

    }
  }

  /**
   * Goes over backwards, following the prevPointer, to merge all partial updates into the passed doc. Stops at either a full
   * document, or if there are no previous entries to follow in the update log.
   *
   * @param id          Binary representation of the unique key field
   * @param prevPointer Pointer to the previous entry in the ulog, based on which the current in-place update was made.
   * @param prevVersion Version of the previous entry in the ulog, based on which the current in-place update was made.
   * @param onlyTheseFields When a non-null set of field names is passed in, the resolve process only attempts to populate
   *        the given fields in this set. When this set is null, it resolves all fields.
   * @param latestPartialDoc   Partial document that is to be populated
   * @return Returns 0 if a full document was found in the log, -1 if no full document was found. If full document was supposed
   * to be found in the tlogs, but couldn't be found (because the logs were rotated) then the prevPointer is returned.
   */
  synchronized public long applyPartialUpdates(BytesRef id, long prevPointer, long prevVersion,
      Set<String> onlyTheseFields, SolrDocumentBase latestPartialDoc) {
    
    SolrInputDocument partialUpdateDoc = null;

    List<TransactionLog> lookupLogs = Arrays.asList(tlog, prevMapLog, prevMapLog2);
    while (prevPointer >= 0) {
      //go through each partial update and apply it on the incoming doc one after another
      List entry;
      entry = getEntryFromTLog(prevPointer, prevVersion, lookupLogs);
      if (entry == null) {
        return prevPointer; // a previous update was supposed to be found, but wasn't found (due to log rotation)
      }
      int flags = (int) entry.get(UpdateLog.FLAGS_IDX);
      
      // since updates can depend only upon ADD updates or other UPDATE_INPLACE updates, we assert that we aren't
      // getting something else
      if ((flags & UpdateLog.ADD) != UpdateLog.ADD && (flags & UpdateLog.UPDATE_INPLACE) != UpdateLog.UPDATE_INPLACE) {
        throw new SolrException(ErrorCode.INVALID_STATE, entry + " should've been either ADD or UPDATE_INPLACE update" + 
            ", while looking for id=" + new String(id.bytes, Charset.forName("UTF-8")));
      }
      // if this is an ADD (i.e. full document update), stop here
      if ((flags & UpdateLog.ADD) == UpdateLog.ADD) {
        partialUpdateDoc = (SolrInputDocument) entry.get(entry.size() - 1);
        applyOlderUpdates(latestPartialDoc, partialUpdateDoc, onlyTheseFields);
        return 0; // Full document was found in the tlog itself
      }
      if (entry.size() < 5) {
        throw new SolrException(ErrorCode.INVALID_STATE, entry + " is not a partial doc" + 
            ", while looking for id=" + new String(id.bytes, Charset.forName("UTF-8")));
      }
      // This update is an inplace update, get the partial doc. The input doc is always at last position.
      partialUpdateDoc = (SolrInputDocument) entry.get(entry.size() - 1);
      applyOlderUpdates(latestPartialDoc, partialUpdateDoc, onlyTheseFields);
      prevPointer = (long) entry.get(UpdateLog.PREV_POINTER_IDX);
      prevVersion = (long) entry.get(UpdateLog.PREV_VERSION_IDX);
      
      if (onlyTheseFields != null && latestPartialDoc.keySet().containsAll(onlyTheseFields)) {
        return 0; // all the onlyTheseFields have been resolved, safe to abort now.
      }
    }

    return -1; // last full document is not supposed to be in tlogs, but it must be in the index
  }
  
  /**
   * Add all fields from olderDoc into newerDoc if not already present in newerDoc
   */
  private void applyOlderUpdates(SolrDocumentBase newerDoc, SolrInputDocument olderDoc, Set<String> mergeFields) {
    for (String fieldName : olderDoc.getFieldNames()) {
      // if the newerDoc has this field, then this field from olderDoc can be ignored
      if (!newerDoc.containsKey(fieldName) && (mergeFields == null || mergeFields.contains(fieldName))) {
        for (Object val : olderDoc.getFieldValues(fieldName)) {
          newerDoc.addField(fieldName, val);
        }
      }
    }
  }


  /***
   * Get the entry that has the given lookupVersion in the given lookupLogs at the lookupPointer position.
   *
   * @return The entry if found, otherwise null
   */
  private synchronized List getEntryFromTLog(long lookupPointer, long lookupVersion, List<TransactionLog> lookupLogs) {
    for (TransactionLog lookupLog : lookupLogs) {
      if (lookupLog != null && lookupLog.getLogSize() > lookupPointer) {
        lookupLog.incref();
        try {
          Object obj = null;

          try {
            obj = lookupLog.lookup(lookupPointer);
          } catch (Exception | Error ex) {
            // This can happen when trying to deserialize the entry at position lookupPointer,
            // but from a different tlog than the one containing the desired entry.
            // Just ignore the exception, so as to proceed to the next tlog.
            log.debug("Exception reading the log (this is expected, don't worry)=" + lookupLog + ", for version=" + lookupVersion +
                ". This can be ignored.");
          }

          if (obj != null && obj instanceof List) {
            List tmpEntry = (List) obj;
            if (tmpEntry.size() >= 2 && 
                (tmpEntry.get(UpdateLog.VERSION_IDX) instanceof Long) &&
                ((Long) tmpEntry.get(UpdateLog.VERSION_IDX)).equals(lookupVersion)) {
              return tmpEntry;
            }
          }
        } finally {
          lookupLog.decref();
        }
      }
    }
    return null;
  }

  public Object lookup(BytesRef indexedId) {
    LogPtr entry;
    TransactionLog lookupLog;

    synchronized (this) {
      entry = map.get(indexedId);
      lookupLog = tlog;  // something found in "map" will always be in "tlog"
      // SolrCore.verbose("TLOG: lookup: for id ",indexedId.utf8ToString(),"in map",System.identityHashCode(map),"got",entry,"lookupLog=",lookupLog);
      if (entry == null && prevMap != null) {
        entry = prevMap.get(indexedId);
        // something found in prevMap will always be found in prevMapLog (which could be tlog or prevTlog)
        lookupLog = prevMapLog;
        // SolrCore.verbose("TLOG: lookup: for id ",indexedId.utf8ToString(),"in prevMap",System.identityHashCode(map),"got",entry,"lookupLog=",lookupLog);
      }
      if (entry == null && prevMap2 != null) {
        entry = prevMap2.get(indexedId);
        // something found in prevMap2 will always be found in prevMapLog2 (which could be tlog or prevTlog)
        lookupLog = prevMapLog2;
        // SolrCore.verbose("TLOG: lookup: for id ",indexedId.utf8ToString(),"in prevMap2",System.identityHashCode(map),"got",entry,"lookupLog=",lookupLog);
      }

      if (entry == null) {
        return null;
      }
      lookupLog.incref();
    }

    try {
      // now do the lookup outside of the sync block for concurrency
      return lookupLog.lookup(entry.pointer);
    } finally {
      lookupLog.decref();
    }

  }

  // This method works like realtime-get... it only guarantees to return the latest
  // version of the *completed* update.  There can be updates in progress concurrently
  // that have already grabbed higher version numbers.  Higher level coordination or
  // synchronization is needed for stronger guarantees (as VersionUpdateProcessor does).
  public Long lookupVersion(BytesRef indexedId) {
    LogPtr entry;
    TransactionLog lookupLog;

    synchronized (this) {
      entry = map.get(indexedId);
      lookupLog = tlog;  // something found in "map" will always be in "tlog"
      // SolrCore.verbose("TLOG: lookup ver: for id ",indexedId.utf8ToString(),"in map",System.identityHashCode(map),"got",entry,"lookupLog=",lookupLog);
      if (entry == null && prevMap != null) {
        entry = prevMap.get(indexedId);
        // something found in prevMap will always be found in prevMapLog (which could be tlog or prevTlog)
        lookupLog = prevMapLog;
        // SolrCore.verbose("TLOG: lookup ver: for id ",indexedId.utf8ToString(),"in prevMap",System.identityHashCode(map),"got",entry,"lookupLog=",lookupLog);
      }
      if (entry == null && prevMap2 != null) {
        entry = prevMap2.get(indexedId);
        // something found in prevMap2 will always be found in prevMapLog2 (which could be tlog or prevTlog)
        lookupLog = prevMapLog2;
        // SolrCore.verbose("TLOG: lookup ver: for id ",indexedId.utf8ToString(),"in prevMap2",System.identityHashCode(map),"got",entry,"lookupLog=",lookupLog);
      }
    }

    if (entry != null) {
      return entry.version;
    }

    // Now check real index
    Long version = versionInfo.getVersionFromIndex(indexedId);

    if (version != null) {
      return version;
    }

    // We can't get any version info for deletes from the index, so if the doc
    // wasn't found, check a cache of recent deletes.

    synchronized (this) {
      entry = oldDeletes.get(indexedId);
    }

    if (entry != null) {
      return entry.version;
    }

    return null;
  }

  public void finish(SyncLevel syncLevel) {
    if (syncLevel == null) {
      syncLevel = defaultSyncLevel;
    }
    if (syncLevel == SyncLevel.NONE) {
      return;
    }

    TransactionLog currLog;
    synchronized (this) {
      currLog = tlog;
      if (currLog == null) return;
      currLog.incref();
    }

    try {
      currLog.finish(syncLevel);
    } finally {
      currLog.decref();
    }
  }


  public Future<RecoveryInfo> recoverFromLog() {
    recoveryInfo = new RecoveryInfo();

    List<TransactionLog> recoverLogs = new ArrayList<>(1);
    for (TransactionLog ll : newestLogsOnStartup) {
      if (!ll.try_incref()) continue;

      try {
        if (ll.endsWithCommit()) {
          ll.closeOutput();
          ll.decref();
          continue;
        }
      } catch (IOException e) {
        log.error("Error inspecting tlog " + ll, e);
        ll.closeOutput();
        ll.decref();
        continue;
      }

      recoverLogs.add(ll);
    }

    if (recoverLogs.isEmpty()) return null;

    ExecutorCompletionService<RecoveryInfo> cs = new ExecutorCompletionService<>(recoveryExecutor);
    LogReplayer replayer = new LogReplayer(recoverLogs, false);

    versionInfo.blockUpdates();
    try {
      state = State.REPLAYING;

      // The deleteByQueries and oldDeletes lists
      // would've been populated by items from the logs themselves (which we
      // will replay now). So lets clear them out here before the replay.
      deleteByQueries.clear();
      oldDeletes.clear();
    } finally {
      versionInfo.unblockUpdates();
    }

    // At this point, we are guaranteed that any new updates coming in will see the state as "replaying"

    return cs.submit(replayer, recoveryInfo);
  }

  /**
   * Replay current tlog, so all updates will be written to index.
<<<<<<< HEAD
   * This is must do task for a append replica become a new leader.
=======
   * This is must do task for a tlog replica become a new leader.
>>>>>>> ea79c668
   * @return future of this task
   */
  public Future<RecoveryInfo> recoverFromCurrentLog() {
    if (tlog == null) {
      return null;
    }
    map.clear();
    recoveryInfo = new RecoveryInfo();
    tlog.incref();

    ExecutorCompletionService<RecoveryInfo> cs = new ExecutorCompletionService<>(recoveryExecutor);
    LogReplayer replayer = new LogReplayer(Collections.singletonList(tlog), false, true);

    versionInfo.blockUpdates();
    try {
      state = State.REPLAYING;
    } finally {
      versionInfo.unblockUpdates();
    }

    return cs.submit(replayer, recoveryInfo);
  }

  /**
   * Block updates, append a commit at current tlog,
   * then copy over buffer updates to new tlog and bring back ulog to active state.
   * So any updates which hasn't made it to the index is preserved in the current tlog,
   * this also make RTG work
   * @param cuc any updates that have version larger than the version of cuc will be copied over
   */
  public void copyOverBufferingUpdates(CommitUpdateCommand cuc) {
    versionInfo.blockUpdates();
    try {
      operationFlags &= ~FLAG_GAP;
      state = State.ACTIVE;
      copyAndSwitchToNewTlog(cuc);
    } finally {
      versionInfo.unblockUpdates();
    }
  }

  /**
   * Block updates, append a commit at current tlog, then copy over updates to a new tlog.
   * So any updates which hasn't made it to the index is preserved in the current tlog
   * @param cuc any updates that have version larger than the version of cuc will be copied over
   */
  public void copyOverOldUpdates(CommitUpdateCommand cuc) {
    versionInfo.blockUpdates();
    try {
      copyAndSwitchToNewTlog(cuc);
    } finally {
      versionInfo.unblockUpdates();
    }
  }

  protected void copyAndSwitchToNewTlog(CommitUpdateCommand cuc) {
    synchronized (this) {
      if (tlog == null) return;
      preCommit(cuc);
      try {
        copyOverOldUpdates(cuc.getVersion());
      } finally {
        postCommit(cuc);
      }
    }
  }

  /**
   * Copy over updates from prevTlog or last tlog (in tlog folder) to a new tlog
   * @param commitVersion any updates that have version larger than the commitVersion will be copied over
   */
  public void copyOverOldUpdates(long commitVersion) {
    TransactionLog oldTlog = prevTlog;
    if (oldTlog == null && !logs.isEmpty()) {
      oldTlog = logs.getFirst();
    }
    if (oldTlog == null || oldTlog.refcount.get() == 0) {
      return;
    }

    try {
      if (oldTlog.endsWithCommit()) {
        return;
      }
    } catch (IOException e) {
      log.warn("Exception reading log", e);
      return;
    }

    SolrQueryRequest req = new LocalSolrQueryRequest(uhandler.core,
        new ModifiableSolrParams());
    TransactionLog.LogReader logReader = oldTlog.getReader(0);
    Object o = null;
    try {
      while ( (o = logReader.next()) != null ) {
        try {
          List entry = (List)o;
          int operationAndFlags = (Integer) entry.get(0);
          int oper = operationAndFlags & OPERATION_MASK;
          long version = (Long) entry.get(1);
          if (Math.abs(version) > commitVersion) {
            switch (oper) {
              case UpdateLog.UPDATE_INPLACE:
              case UpdateLog.ADD: {
                AddUpdateCommand cmd = convertTlogEntryToAddUpdateCommand(req, entry, oper, version);
                cmd.setFlags(UpdateCommand.IGNORE_AUTOCOMMIT);
                add(cmd);
                break;
              }
              case UpdateLog.DELETE: {
                byte[] idBytes = (byte[]) entry.get(2);
                DeleteUpdateCommand cmd = new DeleteUpdateCommand(req);
                cmd.setIndexedId(new BytesRef(idBytes));
                cmd.setVersion(version);
                cmd.setFlags(UpdateCommand.IGNORE_AUTOCOMMIT);
                delete(cmd);
                break;
              }

              case UpdateLog.DELETE_BY_QUERY: {
                String query = (String) entry.get(2);
                DeleteUpdateCommand cmd = new DeleteUpdateCommand(req);
                cmd.query = query;
                cmd.setVersion(version);
                cmd.setFlags(UpdateCommand.IGNORE_AUTOCOMMIT);
                deleteByQuery(cmd);
                break;
              }

              default:
                throw new SolrException(SolrException.ErrorCode.SERVER_ERROR, "Unknown Operation! " + oper);
            }
          }
        } catch (ClassCastException e) {
          log.warn("Unexpected log entry or corrupt log.  Entry=" + o, e);
        }
      }
      // Prev tlog will be closed, so nullify prevMap
      if (prevTlog == oldTlog) {
        prevMap = null;
      }
    } catch (IOException e) {
      log.error("Exception reading versions from log",e);
    } catch (InterruptedException e) {
      log.warn("Exception reading log", e);
    } finally {
      if (logReader != null) logReader.close();
    }
  }


  protected void ensureLog() {
    if (tlog == null) {
      String newLogName = String.format(Locale.ROOT, LOG_FILENAME_PATTERN, TLOG_NAME, id);
      tlog = newTransactionLog(new File(tlogDir, newLogName), globalStrings, false);
    }
  }


  private void doClose(TransactionLog theLog, boolean writeCommit) {
    if (theLog != null) {
      if (writeCommit) {
        // record a commit
        log.info("Recording current closed for " + uhandler.core + " log=" + theLog);
        CommitUpdateCommand cmd = new CommitUpdateCommand(new LocalSolrQueryRequest(uhandler.core, new ModifiableSolrParams((SolrParams)null)), false);
        theLog.writeCommit(cmd, operationFlags);
      }

      theLog.deleteOnClose = false;
      theLog.decref();
      theLog.forceClose();
    }
  }

  public void close(boolean committed) {
    close(committed, false);
  }

  public void close(boolean committed, boolean deleteOnClose) {
    synchronized (this) {
      recoveryExecutor.shutdown(); // no new tasks

      // Don't delete the old tlogs, we want to be able to replay from them and retrieve old versions

      doClose(prevTlog, committed);
      doClose(tlog, committed);

      for (TransactionLog log : logs) {
        if (log == prevTlog || log == tlog) continue;
        log.deleteOnClose = false;
        log.decref();
        log.forceClose();
      }

      try {
        ExecutorUtil.shutdownAndAwaitTermination(recoveryExecutor);
      } catch (Exception e) {
        SolrException.log(log, e);
      }
    }
  }


  static class Update {
    TransactionLog log;
    long version;
    long previousVersion; // for in-place updates
    long pointer;
  }

  static class DeleteUpdate {
    long version;
    byte[] id;

    public DeleteUpdate(long version, byte[] id) {
      this.version = version;
      this.id = id;
    }
  }

  public class RecentUpdates implements Closeable {

    final Deque<TransactionLog> logList;    // newest first
    List<List<Update>> updateList;
    HashMap<Long, Update> updates;
    List<Update> deleteByQueryList;
    List<DeleteUpdate> deleteList;
    int latestOperation;

    public RecentUpdates(Deque<TransactionLog> logList) {
      this.logList = logList;
      boolean success = false;
      try {
        update();
        success = true;
      } finally {
        // defensive: if some unknown exception is thrown,
        // make sure we close so that the tlogs are decref'd
        if (!success) {
          close();
        }
      }
    }

    public  List<Long> getVersions(int n){
      return getVersions(n, Long.MAX_VALUE);
    }

    public List<Long> getVersions(int n, long maxVersion) {
      List<Long> ret = new ArrayList<>(n);

      for (List<Update> singleList : updateList) {
        for (Update ptr : singleList) {
          if(Math.abs(ptr.version) > Math.abs(maxVersion)) continue;
          ret.add(ptr.version);
          if (--n <= 0) return ret;
        }
      }

      return ret;
    }

    public Object lookup(long version) {
      Update update = updates.get(version);
      if (update == null) return null;

      return update.log.lookup(update.pointer);
    }

    /** Returns the list of deleteByQueries that happened after the given version */
    public List<Object> getDeleteByQuery(long afterVersion) {
      List<Object> result = new ArrayList<>(deleteByQueryList.size());
      for (Update update : deleteByQueryList) {
        if (Math.abs(update.version) > afterVersion) {
          Object dbq = update.log.lookup(update.pointer);
          result.add(dbq);
        }
      }
      return result;
    }

    public int getLatestOperation() {
      return latestOperation;
    }


    private void update() {
      int numUpdates = 0;
      updateList = new ArrayList<>(logList.size());
      deleteByQueryList = new ArrayList<>();
      deleteList = new ArrayList<>();
      updates = new HashMap<>(numRecordsToKeep);

      for (TransactionLog oldLog : logList) {
        List<Update> updatesForLog = new ArrayList<>();

        TransactionLog.ReverseReader reader = null;
        try {
          reader = oldLog.getReverseReader();

          while (numUpdates < numRecordsToKeep) {
            Object o = null;
            try {
              o = reader.next();
              if (o==null) break;

              // should currently be a List<Oper,Ver,Doc/Id>
              List entry = (List)o;

              // TODO: refactor this out so we get common error handling
              int opAndFlags = (Integer)entry.get(UpdateLog.FLAGS_IDX);
              if (latestOperation == 0) {
                latestOperation = opAndFlags;
              }
              int oper = opAndFlags & UpdateLog.OPERATION_MASK;
              long version = (Long) entry.get(UpdateLog.VERSION_IDX);

              switch (oper) {
                case UpdateLog.ADD:
                case UpdateLog.UPDATE_INPLACE:
                case UpdateLog.DELETE:
                case UpdateLog.DELETE_BY_QUERY:
                  Update update = new Update();
                  update.log = oldLog;
                  update.pointer = reader.position();
                  update.version = version;

                  if (oper == UpdateLog.UPDATE_INPLACE && entry.size() == 5) {
                    update.previousVersion = (Long) entry.get(UpdateLog.PREV_VERSION_IDX);
                  }
                  updatesForLog.add(update);
                  updates.put(version, update);

                  if (oper == UpdateLog.DELETE_BY_QUERY) {
                    deleteByQueryList.add(update);
                  } else if (oper == UpdateLog.DELETE) {
                    deleteList.add(new DeleteUpdate(version, (byte[])entry.get(entry.size()-1)));
                  }

                  break;

                case UpdateLog.COMMIT:
                  break;
                default:
                  throw new SolrException(SolrException.ErrorCode.SERVER_ERROR,  "Unknown Operation! " + oper);
              }
            } catch (ClassCastException cl) {
              log.warn("Unexpected log entry or corrupt log.  Entry=" + o, cl);
              // would be caused by a corrupt transaction log
            } catch (Exception ex) {
              log.warn("Exception reverse reading log", ex);
              break;
            }

            numUpdates++;
          }

        } catch (IOException e) {
          // failure to read a log record isn't fatal
          log.error("Exception reading versions from log",e);
        } finally {
          if (reader != null) reader.close();
        }

        updateList.add(updatesForLog);
      }

    }

    @Override
    public void close() {
      for (TransactionLog log : logList) {
        log.decref();
      }
    }

    public long getMaxRecentVersion() {
      long maxRecentVersion = 0L;
      if (updates != null) {
        for (Long key : updates.keySet())
          maxRecentVersion = Math.max(maxRecentVersion, Math.abs(key.longValue()));
      }
      return maxRecentVersion;
    }
  }

  /** The RecentUpdates object returned must be closed after use */
  public RecentUpdates getRecentUpdates() {
    Deque<TransactionLog> logList;
    synchronized (this) {
      logList = new LinkedList<>(logs);
      for (TransactionLog log : logList) {
        log.incref();
      }
      if (prevTlog != null) {
        prevTlog.incref();
        logList.addFirst(prevTlog);
      }
      if (tlog != null) {
        tlog.incref();
        logList.addFirst(tlog);
      }
    }

    // TODO: what if I hand out a list of updates, then do an update, then hand out another list (and
    // one of the updates I originally handed out fell off the list).  Over-request?
    return new RecentUpdates(logList);

  }

  public void bufferUpdates() {
    // recovery trips this assert under some race - even when
    // it checks the state first
    // assert state == State.ACTIVE;

    // block all updates to eliminate race conditions
    // reading state and acting on it in the distributed update processor
    versionInfo.blockUpdates();
    try {
      if (state == State.BUFFERING) {
        log.info("Restarting buffering. previous=" + recoveryInfo);
      } else if (state != State.ACTIVE) {
        // we don't currently have support for handling other states
        log.warn("Unexpected state for bufferUpdates: " + state + ", Ignoring request.");
        return;
      }

      recoveryInfo = new RecoveryInfo();

      if (log.isInfoEnabled()) {
        log.info("Starting to buffer updates. " + this);
      }

      // since we blocked updates, this synchronization shouldn't strictly be necessary.
      synchronized (this) {
        recoveryInfo.positionOfStart = tlog == null ? 0 : tlog.snapshot();
      }

      state = State.BUFFERING;

      // currently, buffering is only called by recovery, meaning that there is most likely a gap in updates
      operationFlags |= FLAG_GAP;
    } finally {
      versionInfo.unblockUpdates();
    }
  }

  /** Returns true if we were able to drop buffered updates and return to the ACTIVE state */
  public boolean dropBufferedUpdates() {
    versionInfo.blockUpdates();
    try {
      if (state != State.BUFFERING) return false;

      if (log.isInfoEnabled()) {
        log.info("Dropping buffered updates " + this);
      }

      // since we blocked updates, this synchronization shouldn't strictly be necessary.
      synchronized (this) {
        if (tlog != null) {
          tlog.rollback(recoveryInfo.positionOfStart);
        }
      }

      state = State.ACTIVE;
      operationFlags &= ~FLAG_GAP;
    } catch (IOException e) {
      SolrException.log(log,"Error attempting to roll back log", e);
      return false;
    }
    finally {
      versionInfo.unblockUpdates();
    }
    return true;
  }


  /** Returns the Future to wait on, or null if no replay was needed */
  public Future<RecoveryInfo> applyBufferedUpdates() {
    // recovery trips this assert under some race - even when
    // it checks the state first
    // assert state == State.BUFFERING;

    // block all updates to eliminate race conditions
    // reading state and acting on it in the update processor
    versionInfo.blockUpdates();
    try {
      cancelApplyBufferUpdate = false;
      if (state != State.BUFFERING) return null;
      operationFlags &= ~FLAG_GAP;

      // handle case when no log was even created because no updates
      // were received.
      if (tlog == null) {
        state = State.ACTIVE;
        return null;
      }
      tlog.incref();
      state = State.APPLYING_BUFFERED;
    } finally {
      versionInfo.unblockUpdates();
    }

    if (recoveryExecutor.isShutdown()) {
      tlog.decref();
      throw new RuntimeException("executor is not running...");
    }
    ExecutorCompletionService<RecoveryInfo> cs = new ExecutorCompletionService<>(recoveryExecutor);
    LogReplayer replayer = new LogReplayer(Arrays.asList(new TransactionLog[]{tlog}), true);
    return cs.submit(replayer, recoveryInfo);
  }

  public State getState() {
    return state;
  }

  @Override
  public String toString() {
    return "FSUpdateLog{state="+getState()+", tlog="+tlog+"}";
  }


  public static Runnable testing_logReplayHook;  // called before each log read
  public static Runnable testing_logReplayFinishHook;  // called when log replay has finished



  protected RecoveryInfo recoveryInfo;

  class LogReplayer implements Runnable {
    private Logger loglog = log;  // set to something different?

    Deque<TransactionLog> translogs;
    TransactionLog.LogReader tlogReader;
    boolean activeLog;
    boolean finishing = false;  // state where we lock out other updates and finish those updates that snuck in before we locked
    boolean debug = loglog.isDebugEnabled();
    boolean inSortedOrder;

    public LogReplayer(List<TransactionLog> translogs, boolean activeLog) {
      this.translogs = new LinkedList<>();
      this.translogs.addAll(translogs);
      this.activeLog = activeLog;
    }

    public LogReplayer(List<TransactionLog> translogs, boolean activeLog, boolean inSortedOrder) {
      this(translogs, activeLog);
      this.inSortedOrder = inSortedOrder;
    }



    private SolrQueryRequest req;
    private SolrQueryResponse rsp;


    @Override
    public void run() {
      ModifiableSolrParams params = new ModifiableSolrParams();
      params.set(DISTRIB_UPDATE_PARAM, FROMLEADER.toString());
      params.set(DistributedUpdateProcessor.LOG_REPLAY, "true");
      req = new LocalSolrQueryRequest(uhandler.core, params);
      rsp = new SolrQueryResponse();
      SolrRequestInfo.setRequestInfo(new SolrRequestInfo(req, rsp));    // setting request info will help logging

      try {
        for(;;) {
          TransactionLog translog = translogs.pollFirst();
          if (translog == null) break;
          doReplay(translog);
        }
      } catch (SolrException e) {
        if (e.code() == ErrorCode.SERVICE_UNAVAILABLE.code) {
          SolrException.log(log, e);
          recoveryInfo.failed = true;
        } else {
          recoveryInfo.errors++;
          SolrException.log(log, e);
        }
      } catch (Exception e) {
        recoveryInfo.errors++;
        SolrException.log(log, e);
      } finally {
        // change the state while updates are still blocked to prevent races
        state = State.ACTIVE;
        if (finishing) {

          // after replay, update the max from the index
          log.info("Re-computing max version from index after log re-play.");
          maxVersionFromIndex = null;
          getMaxVersionFromIndex();

          versionInfo.unblockUpdates();
        }

        // clean up in case we hit some unexpected exception and didn't get
        // to more transaction logs
        for (TransactionLog translog : translogs) {
          log.error("ERROR: didn't get to recover from tlog " + translog);
          translog.decref();
        }
      }

      loglog.warn("Log replay finished. recoveryInfo=" + recoveryInfo);

      if (testing_logReplayFinishHook != null) testing_logReplayFinishHook.run();

      SolrRequestInfo.clearRequestInfo();
    }


    public void doReplay(TransactionLog translog) {
      try {
        loglog.warn("Starting log replay " + translog + " active=" + activeLog + " starting pos=" + recoveryInfo.positionOfStart + " inSortedOrder=" + inSortedOrder);
        long lastStatusTime = System.nanoTime();
        if (inSortedOrder) {
          tlogReader = translog.getSortedReader(recoveryInfo.positionOfStart);
        } else {
          tlogReader = translog.getReader(recoveryInfo.positionOfStart);
        }

        // NOTE: we don't currently handle a core reload during recovery.  This would cause the core
        // to change underneath us.

        UpdateRequestProcessorChain processorChain = req.getCore().getUpdateProcessingChain(null);
        UpdateRequestProcessor proc = processorChain.createProcessor(req, rsp);

        long commitVersion = 0;
        int operationAndFlags = 0;
        long nextCount = 0;

        for (; ; ) {
          Object o = null;
          if (cancelApplyBufferUpdate) break;
          try {
            if (testing_logReplayHook != null) testing_logReplayHook.run();
            if (nextCount++ % 1000 == 0) {
              long now = System.nanoTime();
              if (now - lastStatusTime > STATUS_TIME) {
                lastStatusTime = now;
                long cpos = tlogReader.currentPos();
                long csize = tlogReader.currentSize();
                loglog.info(
                    "log replay status {} active={} starting pos={} current pos={} current size={} % read={}",
                    translog, activeLog, recoveryInfo.positionOfStart, cpos, csize,
                    Math.floor(cpos / (double) csize * 100.));

              }
            }

            o = null;
            o = tlogReader.next();
            if (o == null && activeLog) {
              if (!finishing) {
                // block to prevent new adds, but don't immediately unlock since
                // we could be starved from ever completing recovery.  Only unlock
                // after we've finished this recovery.
                // NOTE: our own updates won't be blocked since the thread holding a write lock can
                // lock a read lock.
                versionInfo.blockUpdates();
                finishing = true;
                o = tlogReader.next();
              } else {
                // we had previously blocked updates, so this "null" from the log is final.

                // Wait until our final commit to change the state and unlock.
                // This is only so no new updates are written to the current log file, and is
                // only an issue if we crash before the commit (and we are paying attention
                // to incomplete log files).
                //
                // versionInfo.unblockUpdates();
              }
            }
          } catch (Exception e) {
            SolrException.log(log, e);
          }

          if (o == null) break;

          try {

            // should currently be a List<Oper,Ver,Doc/Id>
            List entry = (List) o;
            operationAndFlags = (Integer) entry.get(UpdateLog.FLAGS_IDX);
            int oper = operationAndFlags & OPERATION_MASK;
            long version = (Long) entry.get(UpdateLog.VERSION_IDX);

            switch (oper) {
              case UpdateLog.UPDATE_INPLACE: // fall through to ADD
              case UpdateLog.ADD: {
                recoveryInfo.adds++;
                AddUpdateCommand cmd = convertTlogEntryToAddUpdateCommand(req, entry, oper, version);
                cmd.setFlags(UpdateCommand.REPLAY | UpdateCommand.IGNORE_AUTOCOMMIT);
                if (debug) log.debug("{} {}", oper == ADD ? "add" : "update", cmd);
                proc.processAdd(cmd);
                break;
              }
              case UpdateLog.DELETE: {
                recoveryInfo.deletes++;
                byte[] idBytes = (byte[]) entry.get(2);
                DeleteUpdateCommand cmd = new DeleteUpdateCommand(req);
                cmd.setIndexedId(new BytesRef(idBytes));
                cmd.setVersion(version);
                cmd.setFlags(UpdateCommand.REPLAY | UpdateCommand.IGNORE_AUTOCOMMIT);
                if (debug) log.debug("delete " + cmd);
                proc.processDelete(cmd);
                break;
              }

              case UpdateLog.DELETE_BY_QUERY: {
                recoveryInfo.deleteByQuery++;
                String query = (String) entry.get(2);
                DeleteUpdateCommand cmd = new DeleteUpdateCommand(req);
                cmd.query = query;
                cmd.setVersion(version);
                cmd.setFlags(UpdateCommand.REPLAY | UpdateCommand.IGNORE_AUTOCOMMIT);
                if (debug) log.debug("deleteByQuery " + cmd);
                proc.processDelete(cmd);
                break;
              }
              case UpdateLog.COMMIT: {
                commitVersion = version;
                break;
              }

              default:
                throw new SolrException(SolrException.ErrorCode.SERVER_ERROR, "Unknown Operation! " + oper);
            }

            if (rsp.getException() != null) {
              loglog.error("REPLAY_ERR: Exception replaying log", rsp.getException());
              throw rsp.getException();
            }
            if (state == State.REPLAYING) {
              replayOpsMeter.mark();
            } else if (state == State.APPLYING_BUFFERED) {
              applyingBufferedOpsMeter.mark();
            } else {
              // XXX should not happen?
            }
          } catch (IOException ex) {
            recoveryInfo.errors++;
            loglog.warn("REPLAY_ERR: IOException reading log", ex);
            // could be caused by an incomplete flush if recovering from log
          } catch (ClassCastException cl) {
            recoveryInfo.errors++;
            loglog.warn("REPLAY_ERR: Unexpected log entry or corrupt log.  Entry=" + o, cl);
            // would be caused by a corrupt transaction log
          } catch (SolrException ex) {
            if (ex.code() == ErrorCode.SERVICE_UNAVAILABLE.code) {
              throw ex;
            }
            recoveryInfo.errors++;
            loglog.warn("REPLAY_ERR: IOException reading log", ex);
            // could be caused by an incomplete flush if recovering from log
          } catch (Exception ex) {
            recoveryInfo.errors++;
            loglog.warn("REPLAY_ERR: Exception replaying log", ex);
            // something wrong with the request?
          }
          assert TestInjection.injectUpdateLogReplayRandomPause();
          
        }

        CommitUpdateCommand cmd = new CommitUpdateCommand(req, false);
        cmd.setVersion(commitVersion);
        cmd.softCommit = false;
        cmd.waitSearcher = true;
        cmd.setFlags(UpdateCommand.REPLAY);
        try {
          if (debug) log.debug("commit " + cmd);
          uhandler.commit(cmd);          // this should cause a commit to be added to the incomplete log and avoid it being replayed again after a restart.
        } catch (IOException ex) {
          recoveryInfo.errors++;
          loglog.error("Replay exception: final commit.", ex);
        }

        if (!activeLog) {
          // if we are replaying an old tlog file, we need to add a commit to the end
          // so we don't replay it again if we restart right after.

          // if the last operation we replayed had FLAG_GAP set, we want to use that again so we don't lose it
          // as the flag on the last operation.
          translog.writeCommit(cmd, operationFlags | (operationAndFlags & ~OPERATION_MASK));
        }

        try {
          proc.finish();
        } catch (IOException ex) {
          recoveryInfo.errors++;
          loglog.error("Replay exception: finish()", ex);
        } finally {
          IOUtils.closeQuietly(proc);
        }

      } finally {
        if (tlogReader != null) tlogReader.close();
        translog.decref();
      }
    }
  }

  /**
   * Given a entry from the transaction log containing a document, return a new AddUpdateCommand that 
   * can be applied to ADD the document or do an UPDATE_INPLACE.
   *
   * @param req The request to use as the owner of the new AddUpdateCommand
   * @param entry Entry from the transaction log that contains the document to be added
   * @param operation The value of the operation flag; this must be either ADD or UPDATE_INPLACE -- 
   *        if it is UPDATE_INPLACE then the previous version will also be read from the entry
   * @param version Version already obtained from the entry.
   */
  public static AddUpdateCommand convertTlogEntryToAddUpdateCommand(SolrQueryRequest req, List entry,
                                                                    int operation, long version) {
    assert operation == UpdateLog.ADD || operation == UpdateLog.UPDATE_INPLACE;
    SolrInputDocument sdoc = (SolrInputDocument) entry.get(entry.size()-1);
    AddUpdateCommand cmd = new AddUpdateCommand(req);
    cmd.solrDoc = sdoc;
    cmd.setVersion(version);
    
    if (operation == UPDATE_INPLACE) {
      long prevVersion = (Long) entry.get(UpdateLog.PREV_VERSION_IDX);
      cmd.prevVersion = prevVersion;
    }
    return cmd;
  }
  
  public void cancelApplyBufferedUpdates() {
    this.cancelApplyBufferUpdate = true;
  }

  ThreadPoolExecutor recoveryExecutor = new ExecutorUtil.MDCAwareThreadPoolExecutor(0,
      Integer.MAX_VALUE, 1, TimeUnit.SECONDS, new SynchronousQueue<Runnable>(),
      new DefaultSolrThreadFactory("recoveryExecutor"));


  public static void deleteFile(File file) {
    boolean success = false;
    try {
      Files.deleteIfExists(file.toPath());
      success = true;
    } catch (Exception e) {
      log.error("Error deleting file: " + file, e);
    }

    if (!success) {
      try {
        file.deleteOnExit();
      } catch (Exception e) {
        log.error("Error deleting file on exit: " + file, e);
      }
    }
  }

  protected String getTlogDir(SolrCore core, PluginInfo info) {
    String dataDir = (String) info.initArgs.get("dir");

    String ulogDir = core.getCoreDescriptor().getUlogDir();
    if (ulogDir != null) {
      dataDir = ulogDir;
    }

    if (dataDir == null || dataDir.length() == 0) {
      dataDir = core.getDataDir();
    }

    return dataDir + "/" + TLOG_NAME;
  }

  /**
   * Clears the logs on the file system. Only call before init.
   *
   * @param core the SolrCore
   * @param ulogPluginInfo the init info for the UpdateHandler
   */
  public void clearLog(SolrCore core, PluginInfo ulogPluginInfo) {
    if (ulogPluginInfo == null) return;
    File tlogDir = new File(getTlogDir(core, ulogPluginInfo));
    if (tlogDir.exists()) {
      String[] files = getLogList(tlogDir);
      for (String file : files) {
        File f = new File(tlogDir, file);
        try {
          Files.delete(f.toPath());
        } catch (IOException cause) {
          // NOTE: still throws SecurityException as before.
          log.error("Could not remove tlog file:" + f, cause);
        }
      }
    }
  }

  public Long getCurrentMaxVersion() {
    return maxVersionFromIndex;
  }

  // this method is primarily used for unit testing and is not part of the public API for this class
  Long getMaxVersionFromIndex() {
    if (maxVersionFromIndex == null && versionInfo != null) {
      RefCounted<SolrIndexSearcher> newestSearcher = (uhandler != null && uhandler.core != null)
          ? uhandler.core.getRealtimeSearcher() : null;
      if (newestSearcher == null)
        throw new IllegalStateException("No searcher available to lookup max version from index!");

      try {
        maxVersionFromIndex = seedBucketsWithHighestVersion(newestSearcher.get(), versionInfo);
      } finally {
        newestSearcher.decref();
      }
    }
    return maxVersionFromIndex;
  }

  /**
   * Used to seed all version buckets with the max value of the version field in the index.
   */
  protected Long seedBucketsWithHighestVersion(SolrIndexSearcher newSearcher, VersionInfo versions) {
    Long highestVersion = null;
    final RTimer timer = new RTimer();

    try (RecentUpdates recentUpdates = getRecentUpdates()) {
      long maxVersionFromRecent = recentUpdates.getMaxRecentVersion();
      long maxVersionFromIndex = versions.getMaxVersionFromIndex(newSearcher);

      long maxVersion = Math.max(maxVersionFromIndex, maxVersionFromRecent);
      if (maxVersion == 0L) {
        maxVersion = versions.getNewClock();
        log.info("Could not find max version in index or recent updates, using new clock {}", maxVersion);
      }

      // seed all version buckets with the highest value from recent and index
      versions.seedBucketsWithHighestVersion(maxVersion);

      highestVersion = maxVersion;
    } catch (IOException ioExc) {
      log.warn("Failed to determine the max value of the version field due to: "+ioExc, ioExc);
    }

    log.debug("Took {}ms to seed version buckets with highest version {}",
        timer.getTime(), String.valueOf(highestVersion));

    return highestVersion;
  }

  public void seedBucketsWithHighestVersion(SolrIndexSearcher newSearcher) {
    log.debug("Looking up max value of version field to seed version buckets");
    versionInfo.blockUpdates();
    try {
      maxVersionFromIndex = seedBucketsWithHighestVersion(newSearcher, versionInfo);
    } finally {
      versionInfo.unblockUpdates();
    }
  }
}
<|MERGE_RESOLUTION|>--- conflicted
+++ resolved
@@ -209,12 +209,9 @@
     }
   };
 
-<<<<<<< HEAD
-=======
   /**
    * Holds the query and the version for a DeleteByQuery command
    */
->>>>>>> ea79c668
   public static class DBQ {
     public String q;     // the query string
     public long version; // positive version of the DBQ
@@ -1103,11 +1100,7 @@
 
   /**
    * Replay current tlog, so all updates will be written to index.
-<<<<<<< HEAD
-   * This is must do task for a append replica become a new leader.
-=======
    * This is must do task for a tlog replica become a new leader.
->>>>>>> ea79c668
    * @return future of this task
    */
   public Future<RecoveryInfo> recoverFromCurrentLog() {
