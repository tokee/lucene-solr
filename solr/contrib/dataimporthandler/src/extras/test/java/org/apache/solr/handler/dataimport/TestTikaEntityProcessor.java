/**
 * Licensed to the Apache Software Foundation (ASF) under one or more
 * contributor license agreements.  See the NOTICE file distributed with
 * this work for additional information regarding copyright ownership.
 * The ASF licenses this file to You under the Apache License, Version 2.0
 * (the "License"); you may not use this file except in compliance with
 * the License.  You may obtain a copy of the License at
 *
 *     http://www.apache.org/licenses/LICENSE-2.0
 *
 * Unless required by applicable law or agreed to in writing, software
 * distributed under the License is distributed on an "AS IS" BASIS,
 * WITHOUT WARRANTIES OR CONDITIONS OF ANY KIND, either express or implied.
 * See the License for the specific language governing permissions and
 * limitations under the License.
 */
package org.apache.solr.handler.dataimport;

import org.junit.BeforeClass;

/**Testcase for TikaEntityProcessor
 * @version $Id$
 * @since solr 1.5 
 */
public class TestTikaEntityProcessor extends AbstractDataImportHandlerTestCase {
<<<<<<< HEAD

  @Before
  public void setUp() throws Exception {
    super.setUp();
  }

  @After
  public void tearDown() throws Exception {
    super.tearDown();
  }

  public String getSchemaFile() {
    return "dataimport-schema-no-unique-key.xml";
  }

  public String getSolrConfigFile() {
    return "dataimport-solrconfig.xml";
=======
  @BeforeClass
  public static void beforeClass() throws Exception {
    initCore("dataimport-solrconfig.xml", "dataimport-schema-no-unique-key.xml");
>>>>>>> 2ede77ba
  }

  public void testIndexingWithTikaEntityProcessor() throws Exception {
    String conf =
            "<dataConfig>" +
                    "  <dataSource type=\"BinFileDataSource\"/>" +
                    "  <document>" +
                    "    <entity processor=\"TikaEntityProcessor\" url=\"../../../../../extraction/src/test/resources/solr-word.pdf\" >" +
                    "      <field column=\"Author\" meta=\"true\" name=\"author\"/>" +
                    "      <field column=\"title\" meta=\"true\" name=\"docTitle\"/>" +
                    "      <field column=\"text\"/>" +
                    "     </entity>" +
                    "  </document>" +
                    "</dataConfig>";
    runFullImport(conf);
    assertQ(req("*:*"), "//*[@numFound='1']");
  }
}<|MERGE_RESOLUTION|>--- conflicted
+++ resolved
@@ -23,29 +23,9 @@
  * @since solr 1.5 
  */
 public class TestTikaEntityProcessor extends AbstractDataImportHandlerTestCase {
-<<<<<<< HEAD
-
-  @Before
-  public void setUp() throws Exception {
-    super.setUp();
-  }
-
-  @After
-  public void tearDown() throws Exception {
-    super.tearDown();
-  }
-
-  public String getSchemaFile() {
-    return "dataimport-schema-no-unique-key.xml";
-  }
-
-  public String getSolrConfigFile() {
-    return "dataimport-solrconfig.xml";
-=======
   @BeforeClass
   public static void beforeClass() throws Exception {
     initCore("dataimport-solrconfig.xml", "dataimport-schema-no-unique-key.xml");
->>>>>>> 2ede77ba
   }
 
   public void testIndexingWithTikaEntityProcessor() throws Exception {
