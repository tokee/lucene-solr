--- conflicted
+++ resolved
@@ -124,9 +124,6 @@
     iw.close();
     dir.close();
   }
-<<<<<<< HEAD
-
-
 
   // The LUCENE-8585 jump-tables enables O(1) skipping of IndexedDISI blocks,
   // DENSE block lookup and numeric multi blocks. This test focuses on random
@@ -192,107 +189,6 @@
   }
 
   /**
-   * Triggers varying bits per value codec representation for numeric.
-   */
-  public void testNumericFieldVaryingBPV() throws Exception {
-    Directory dir = newDirectory();
-    IndexWriter iw = new IndexWriter(dir, newIndexWriterConfig(null));
-    long generatedSum = 0;
-    for (int bpv = 2 ; bpv < 24 ; bpv+=3) {
-      for (int i = 0 ; i < 66000 ; i++) {
-        Document doc = new Document();
-        int max = 1 << (bpv - 1);
-        int value =  random().nextInt(max) | max;
-        generatedSum += value;
-        //System.out.println("--- " + value);
-        doc.add(new NumericDocValuesField("foo", value));
-        iw.addDocument(doc);
-      }
-    }
-    iw.flush();
-    iw.forceMerge(1, true);
-    iw.commit();
-    DirectoryReader dr = DirectoryReader.open(iw);
-    LeafReader r = getOnlyLeafReader(dr);
-
-    // ok
-    NumericDocValues numDV = DocValues.getNumeric(r, "foo");
-
-    assertNotNull(numDV);
-    long sum = 0;
-    while (numDV.nextDoc() != DocIdSetIterator.NO_MORE_DOCS) {
-      sum += numDV.longValue();
-    }
-    assertEquals("The sum of retrieved values should match the input", generatedSum, sum);
-
-//    assertNotNull(DocValues.getSortedNumeric(r, "foo"));
-
-    dr.close();
-    iw.close();
-    dir.close();
-  }
-
-  // vBPV with all values being 0 are stored extremely compressed, which might collide with jump-tables
-  public void testNumericEntryZeroesLastBlock() throws IOException {
-    List<Long> docValues = new ArrayList<>(2*16384);
-    for (int id = 0 ; id < 2*16384 ; id++) { // 2 vBPV-blocks for the dv-field
-      if (id < 16384) { // First vBPV-block just has semi-ramdom values
-        docValues.add((long) (id % 1000));
-      } else {          // Second block is all zeroes, resulting in an extreme "1-byte for the while block"-representation
-        docValues.add(0L);
-      }
-    }
-    assertRandomAccessDV("Last block BPV=0", docValues);
-  }
-
-  private void assertRandomAccessDV(String designation, List<Long> docValues) throws IOException {
-    // Create corpus
-    Path zeroPath = Paths.get(System.getProperty("java.io.tmpdir"),"plain_" + random().nextInt());
-    Directory zeroDir = new MMapDirectory(zeroPath);
-    IndexWriterConfig iwc = new IndexWriterConfig(new StandardAnalyzer());
-    //iwc.setCodec(Codec.forName("Lucene70"));
-    IndexWriter iw = new IndexWriter(zeroDir, iwc);
-
-    for (int id = 0 ; id < docValues.size() ; id++) {
-      Document doc = new Document();
-      doc.add(new StringField("id", Integer.toString(id), Field.Store.YES));
-      doc.add(new NumericDocValuesField("dv", docValues.get(id)));
-      iw.addDocument(doc);
-    }
-    iw.flush();
-    iw.commit();
-    iw.forceMerge(1, true);
-    iw.close();
-
-    DirectoryReader dr = DirectoryReader.open(zeroDir);
-    for (int id = 0 ; id < docValues.size() ; id++) {
-      int readerIndex = dr.readerIndex(id);
-      // We create a new reader each time as we want to test vBPV-skipping and not sequential iteration
-      NumericDocValues numDV = dr.leaves().get(readerIndex).reader().getNumericDocValues("dv");
-      assertTrue(designation + ": There should be a value for docID " + id, numDV.advanceExact(id));
-      assertEquals(designation + ": The value for docID " + id + " should be as expected",
-          docValues.get(id), Long.valueOf(numDV.longValue()));
-    }
-    dr.close();
-
-    // Clean up
-    deleteAndClose(zeroDir);
-    Files.delete(zeroPath);
-  }
-
-  private void deleteAndClose(Directory dir) throws IOException {
-    String[] files = dir.listAll();
-    for (String file: files) {
-      dir.deleteFile(file);
-    }
-    dir.close();
-  }
-
-  /**
-=======
-  
-  /** 
->>>>>>> ec1bd0da
    * field with binary docvalues
    */
   public void testBinaryField() throws Exception {
